--- conflicted
+++ resolved
@@ -1,712 +1,698 @@
-package org.codemonkey.simplejavamail;
-
-import net.markenwerk.utils.mail.dkim.Canonicalization;
-import net.markenwerk.utils.mail.dkim.DkimMessage;
-import net.markenwerk.utils.mail.dkim.DkimSigner;
-import net.markenwerk.utils.mail.dkim.SigningAlgorithm;
-import org.codemonkey.simplejavamail.email.AttachmentResource;
-import org.codemonkey.simplejavamail.email.Email;
-import org.codemonkey.simplejavamail.email.Recipient;
-import org.codemonkey.simplejavamail.internal.socks.AuthenticatingSocks5Bridge;
-import org.codemonkey.simplejavamail.internal.socks.socks5server.AnonymousSocks5Server;
-import org.hazlewood.connor.bottema.emailaddress.EmailAddressCriteria;
-import org.hazlewood.connor.bottema.emailaddress.EmailAddressValidator;
-import org.slf4j.Logger;
-import org.slf4j.LoggerFactory;
-
-import javax.activation.DataHandler;
-import javax.activation.DataSource;
-import javax.mail.*;
-import javax.mail.internet.*;
-import java.io.IOException;
-import java.io.UnsupportedEncodingException;
-import java.nio.charset.StandardCharsets;
-import java.security.NoSuchAlgorithmException;
-import java.security.spec.InvalidKeySpecException;
-import java.util.Date;
-import java.util.EnumSet;
-import java.util.Map;
-import java.util.Properties;
-
-import static java.lang.String.format;
-import static org.codemonkey.simplejavamail.TransportStrategy.findStrategyForSession;
-import static org.hazlewood.connor.bottema.emailaddress.EmailAddressCriteria.RFC_COMPLIANT;
-
-/**
- * Mailing tool aimed for simplicity, for sending e-mails of any complexity. This includes e-mails with plain text and/or html content,
- * embedded images and separate attachments, SMTP, SMTPS / SSL and SMTP + SSL, custom Session object, DKIM domain signing and even
- * authenticated SOCKS proxy support.
- * <p>
- * This mailing tool abstracts the javax.mail API to a higher level easy to use API. This tool works with {@link Email} instances but can
- * also convert traditional {@link MimeMessage} objects to and from {@link Email} object.
- * <p>
- * The e-mail message structure is built to work with all e-mail clients and has been tested with many different webclients as well as some
- * desktop applications.
- * <p>
- * Technically, the resulting email structure is as follows:<br>
- * <p>
- * <pre>
- * - root
- * 	- related
- * 		- alternative
- * 			- mail text
- * 			- mail html text
- * 		- embedded images
- * 	- attachments
- * </pre>
- * <p/>
- * <br> Usage example:<br>
- * <p/>
- * <pre>
- * Email email = new Email();
- * email.setFromAddress(&quot;lollypop&quot;, &quot;lolly.pop@somemail.com&quot;);
- * email.addRecipient(&quot;Sugar Cane&quot;, &quot;sugar.cane@candystore.org&quot;, RecipientType.TO);
- * email.setText(&quot;We should meet up!!&quot;);
- * email.setTextHTML(&quot;&lt;b&gt;We should meet up!&lt;/b&gt;&quot;);
- * email.setSubject(&quot;Hey&quot;);
- * new Mailer(preconfiguredMailSession).sendMail(email);
- * // or:
- * new Mailer(&quot;smtp.someserver.com&quot;, 25, &quot;username&quot;, &quot;password&quot;).sendMail(email);
- * </pre>
- * <p>
- * <a href="http://www.simplejavamail.org">simplejavamail.org</a>
- *
- * @author Benny Bottema
- * @see Mailer.MimeEmailMessageWrapper
- * @see Email
- */
-public class Mailer {
-
-	private static final Logger LOGGER = LoggerFactory.getLogger(Mailer.class);
-
-	/**
-	 * Encoding used for setting body text, email address, headers, reply-to fields etc. ({@link StandardCharsets#UTF_8}).
-	 */
-	private static final String CHARACTER_ENCODING = StandardCharsets.UTF_8.name();
-
-	/**
-	 * Used to actually send the email. This session can come from being passed in the default constructor, or made by <code>Mailer</code>
-	 * directly, when no <code>Session</code> instance was provided.
-	 *
-	 * @see #Mailer(Session)
-	 * @see #Mailer(String, Integer, String, String, TransportStrategy)
-	 */
-	private final Session session;
-
-	/**
-	 * The transport protocol strategy enum that actually handles the session configuration. Session configuration meaning setting the right
-	 * properties for the appropriate transport type (ie. <em>"mail.smtp.host"</em> for SMTP, <em>"mail.smtps.host"</em> for SMTPS).
-	 */
-	private TransportStrategy transportStrategy;
-
-	/**
-	 * Intermediary SOCKS5 relay server that acts as bridge between JavaMail and remote proxy (since JavaMail only supports anonymous SOCKS
-	 * proxies). Only set when {@link ProxyConfig} is provided.
-	 */
-	private AnonymousSocks5Server proxyServer = null;
-
-	/**
-	 * Email address restriction flags set to {@link EmailAddressCriteria#RFC_COMPLIANT} or overridden by by user with {@link
-	 * #setEmailAddressCriteria(EnumSet)}.
-	 */
-	private EnumSet<EmailAddressCriteria> emailAddressCriteria = RFC_COMPLIANT;
-
-	/**
-	 * Custom Session constructor, stores the given mail session for later use. Assumes that *all* properties used to make a connection are
-	 * configured (host, port, authentication and transport protocol settings).
-	 *
-	 * @param session A preconfigured mail {@link Session} object with which a {@link Message} can be produced.
-	 */
-	public Mailer(final Session session) {
-		this(session, ProxyConfig.SKIP_PROXY_CONFIG);
-	}
-
-	/**
-	 * Custom Session constructor with proxy, stores the given mail session for later use. Assumes that *all* properties used to make a
-	 * connection are configured (host, port, authentication and transport protocol settings).
-	 * <p>
-	 * Only proxy settings are always added if details are provided.
-	 *
-	 * @param session     A preconfigured mail {@link Session} object with which a {@link Message} can be produced.
-	 * @param proxyConfig Remote proxy server details, if the connection should be run through a SOCKS proxy.
-	 */
-	public Mailer(final Session session, ProxyConfig proxyConfig) {
-		this.session = session;
-		configureSessionWithProxy(proxyConfig, session.getProperties(), findStrategyForSession(session));
-	}
-
-	/**
-	 * Common case constructor which produces a new {@link Session} on the fly, using default vanilla SMTP transport protocol.
-	 *
-	 * @param host     The address URL of the SMTP server to be used.
-	 * @param port     The port of the SMTP server.
-	 * @param username An optional username, may be <code>null</code>.
-	 * @param password An optional password, may be <code>null</code>, but only if username is <code>null</code> as well.
-	 * @see #Mailer(ServerConfig, TransportStrategy, ProxyConfig)
-	 */
-	public Mailer(final String host, final Integer port, final String username, final String password) {
-		this(new ServerConfig(host, port, username, password), TransportStrategy.SMTP_PLAIN, ProxyConfig.SKIP_PROXY_CONFIG);
-	}
-
-	/**
-	 * Common case constructor which produces a new {@link Session} on the fly, using default vanilla SMTP transport protocol.
-	 *
-	 * @param serverConfig Remote SMTP server details.
-	 * @see #Mailer(ServerConfig, TransportStrategy, ProxyConfig)
-	 */
-	public Mailer(ServerConfig serverConfig) {
-		this(serverConfig, TransportStrategy.SMTP_PLAIN, ProxyConfig.SKIP_PROXY_CONFIG);
-	}
-
-	/**
-	 * Common case constructor which produces a new {@link Session} on the fly. Use this if you don't have a mail session configured in your
-	 * web container, or Spring context etc.
-	 *
-	 * @param host              The address URL of the SMTP server to be used.
-	 * @param port              The port of the SMTP server.
-	 * @param username          An optional username, may be <code>null</code>.
-	 * @param password          An optional password, may be <code>null</code>, but only if username is <code>null</code> as well.
-	 * @param transportStrategy The transport protocol configuration type for handling SSL or TLS (or vanilla SMTP)
-	 * @see #Mailer(ServerConfig, TransportStrategy, ProxyConfig)
-	 */
-	public Mailer(final String host, final Integer port, final String username, final String password,
-			final TransportStrategy transportStrategy) {
-		this(new ServerConfig(host, port, username, password), transportStrategy, ProxyConfig.SKIP_PROXY_CONFIG);
-	}
-
-	/**
-	 * Produces a new {@link Session} on the fly. Use this if you don't have a mail session configured in your web container, or Spring
-	 * context etc.
-	 *
-	 * @param serverConfig      Remote SMTP server details.
-	 * @param transportStrategy The transport protocol configuration type for handling SSL or TLS (or vanilla SMTP)
-	 * @see #Mailer(ServerConfig, TransportStrategy, ProxyConfig)
-	 */
-	public Mailer(ServerConfig serverConfig, final TransportStrategy transportStrategy) {
-		this(serverConfig, transportStrategy, ProxyConfig.SKIP_PROXY_CONFIG);
-	}
-
-	/**
-	 * Produces a new {@link Session} on the fly, using default vanilla SMTP transport protocol. Use this if you don't have a mail session
-	 * configured in your web container, or Spring context etc.
-	 *
-	 * @param serverConfig Remote SMTP server details.
-	 * @param proxyConfig  Remote proxy server details, if the connection should be run through a SOCKS proxy.
-	 * @see #Mailer(ServerConfig, TransportStrategy, ProxyConfig)
-	 */
-	public Mailer(ServerConfig serverConfig, final ProxyConfig proxyConfig) {
-		this(serverConfig, TransportStrategy.SMTP_PLAIN, proxyConfig);
-	}
-
-	/**
-	 * Main constructor which produces a new {@link Session} on the fly. Use this if you don't have a mail session configured in your web
-	 * container, or Spring context etc.
-	 *
-	 * @param serverConfig      Remote SMTP server details.
-	 * @param transportStrategy The transport protocol configuration type for handling SSL or TLS (or vanilla SMTP)
-	 * @param proxyConfig       Remote proxy server details, if the connection should be run through a SOCKS proxy.
-	 */
-	public Mailer(ServerConfig serverConfig, final TransportStrategy transportStrategy, ProxyConfig proxyConfig) {
-		this.transportStrategy = transportStrategy;
-		this.session = createMailSession(serverConfig, proxyConfig);
-		this.emailAddressCriteria = null;
-	}
-
-	/**
-	 * Actually instantiates and configures the {@link Session} instance. Delegates resolving transport protocol specific properties to the
-	 * {@link #transportStrategy} in two ways: <ol> <li>request an initial property list which the strategy may pre-populate</li> <li>by
-	 * requesting the property names according to the respective transport protocol it handles (for the host property for example it would
-	 * be <em>"mail.smtp.host"</em> for SMTP and <em>"mail.smtps.host"</em> for SMTPS)</li> </ol>
-	 * <p>
-	 * Furthermore adds proxy SOCKS properties if a proxy configuration was provided, overwriting any SOCKS properties already present.
-	 *
-	 * @param serverConfig Remote SMTP server details.
-	 * @param proxyConfig  Remote proxy server details, if the connection should be run through a SOCKS proxy.
-	 * @return A fully configured <code>Session</code> instance complete with transport protocol settings.
-	 * @see TransportStrategy#generateProperties()
-	 * @see TransportStrategy#propertyNameHost()
-	 * @see TransportStrategy#propertyNamePort()
-	 * @see TransportStrategy#propertyNameUsername()
-	 * @see TransportStrategy#propertyNameAuthenticate()
-	 * @see #configureSessionWithProxy(ProxyConfig, Properties, TransportStrategy)
-	 */
-	@SuppressWarnings("WeakerAccess")
-	protected Session createMailSession(final ServerConfig serverConfig, final ProxyConfig proxyConfig) {
-		if (transportStrategy == null) {
-			LOGGER.warn("Transport Strategy not set, using plain SMTP strategy instead.");
-			transportStrategy = TransportStrategy.SMTP_PLAIN;
-		}
-		Properties props = transportStrategy.generateProperties();
-		props.put(transportStrategy.propertyNameHost(), serverConfig.getHost());
-		//noinspection StatementWithEmptyBody
-		if (serverConfig.getPort() != null) {
-			props.put(transportStrategy.propertyNamePort(), String.valueOf(serverConfig.getPort()));
-		} else {
-			// let JavaMail's Transport objects determine default port base don the used protocol
-		}
-
-		if (serverConfig.getUsername() != null) {
-			props.put(transportStrategy.propertyNameUsername(), serverConfig.getUsername());
-		}
-
-		configureSessionWithProxy(proxyConfig, props, transportStrategy);
-
-		if (serverConfig.getPassword() != null) {
-			props.put(transportStrategy.propertyNameAuthenticate(), "true");
-			return Session.getInstance(props, new Authenticator() {
-				@Override
-				protected PasswordAuthentication getPasswordAuthentication() {
-					return new PasswordAuthentication(serverConfig.getUsername(), serverConfig.getPassword());
-				}
-			});
-		} else {
-			return Session.getInstance(props);
-		}
-	}
-
-	/**
-	 * If a {@link ProxyConfig} was provided with a host address, then the appropriate properties are set, overriding any SOCKS properties
-	 * already there.
-	 * <p>
-	 * These properties are <em>"mail.smtp.socks.host"</em> and <em>"mail.smtp.socks.port"</em>, which are set to "localhost" and {@link
-	 * ProxyConfig#getProxyBridgePort()}.
-	 *
-	 * @param proxyConfig       Proxy server details, optionally with username / password.
-	 * @param sessionProperties The properties to add the new configuration to.
-	 * @param transportStrategy Used to verify if the current combination with proxy is allowed (SMTP with SSL trategy doesn't support any
-	 *                          proxy, virtue of the underlying JavaMail framework).
-	 */
-	private void configureSessionWithProxy(ProxyConfig proxyConfig, Properties sessionProperties, TransportStrategy transportStrategy) {
-		if (!proxyConfig.requiresProxy()) {
-			LOGGER.debug("No proxy set, skipping proxy.");
-		} else {
-			if (transportStrategy == TransportStrategy.SMTP_SSL) {
-				throw new MailException(MailException.INVALID_PROXY_SLL_COMBINATION);
-			}
-			sessionProperties.put("mail.smtp.socks.host", proxyConfig.getRemoteProxyHost());
-			sessionProperties.put("mail.smtp.socks.port", proxyConfig.getRemoteProxyPort());
-			if (proxyConfig.requiresAuthentication()) {
-				sessionProperties.put("mail.smtp.socks.host", "localhost");
-				sessionProperties.put("mail.smtp.socks.port", proxyConfig.getProxyBridgePort());
-				proxyServer = new AnonymousSocks5Server(new AuthenticatingSocks5Bridge(proxyConfig), proxyConfig.getProxyBridgePort());
-			}
-		}
-	}
-
-	/**
-	 * In case Simple Java Mail falls short somehow, you can get a hold of the internal {@link Session} instance to debug or tweak. Please
-	 * let us know why you are needing this on https://github.com/bbottema/simple-java-mail/issues.
-	 */
-	public Session getSession() {
-		LOGGER.warn("Providing access to Session instance for emergency fall-back scenario. Please let us know why you need it.");
-		LOGGER.warn("\t>https://github.com/bbottema/simple-java-mail/issues");
-		return session;
-	}
-
-	/**
-	 * Actually sets {@link Session#setDebug(boolean)} so that it generates debug information. To get more information out of the underlying
-	 * JavaMail framework or out of Simple Java Mail, increase logging config of your chosen logging framework (examples <a
-	 * href="http://www.simplejavamail.org/#/proxy">here</a>).
-	 *
-	 * @param debug Flag to indicate debug mode yes/no.
-	 */
-	public void setDebug(final boolean debug) {
-		session.setDebug(debug);
-	}
-
-	/**
-	 * Copies all property entries into the {@link Session} using {@link Session#getProperties()}.
-	 *
-	 * @param properties The source properties to add or override in the internal {@link Session} instance.
-	 */
-	public void applyProperties(final Properties properties) {
-		session.getProperties().putAll(properties);
-	}
-
-	/**
-	 * Processes an {@link Email} instance into a completely configured {@link Message}.
-	 * <p/>
-	 * Sends the Sun JavaMail {@link Message} object using {@link Session#getTransport()}. It will call {@link Transport#connect()} assuming
-	 * all connection details have been configured in the provided {@link Session} instance.
-	 * <p/>
-	 * Performs a call to {@link Message#saveChanges()} as the Sun JavaMail API indicates it is needed to configure the message headers and
-	 * providing a message id.
-	 *
-	 * @param email The information for the email to be sent.
-	 * @throws MailException Can be thrown if an email isn't validating correctly, or some other problem occurs during connection, sending
-	 *                       etc.
-	 * @see #validate(Email)
-	 * @see #produceMimeMessage(Email, Session)
-	 * @see #setRecipients(Email, Message)
-	 * @see #setTexts(Email, MimeMultipart)
-	 * @see #setEmbeddedImages(Email, MimeMultipart)
-	 * @see #setAttachments(Email, MimeMultipart)
-	 */
-	public final void sendMail(final Email email)
-			throws MailException {
-		if (validate(email)) {
-			boolean async = false;
-			if (async) {
-				new Thread() {
-					@Override
-					public void run() {
-						sendMailClosure(email);
-					}
-				}.start();
-			} else {
-				sendMailClosure(email);
-			}
-		}
-	}
-
-	private void sendMailClosure(Email email) {
-		try {
-			// fill and send wrapped mime message parts
-			MimeMessage message = produceMimeMessage(email, session);
-			if (email.isApplyDKIMSignature()) {
-				message = signMessageWithDKIM(message, email);
-			}
-			logSession(session, transportStrategy);
-			message.saveChanges(); // some headers and id's will be set for this specific message
-			Transport transport = session.getTransport();
-<<<<<<< HEAD
-			try {
-				transport.connect();
-				transport.sendMessage(message, message.getAllRecipients());
-			} finally {
-				transport.close();
-			}
-		} catch (final UnsupportedEncodingException e) {
-			LOGGER.error(e.getMessage(), e);
-			throw new MailException(format(MailException.INVALID_ENCODING, e.getMessage()));
-		} catch (final MessagingException e) {
-			LOGGER.error(e.getMessage(), e);
-=======
-
-			try {
-				if (proxyServer != null) {
-					proxyServer.start();
-				}
-				try {
-					transport.connect();
-					transport.sendMessage(message, message.getAllRecipients());
-				} finally {
-					//noinspection ThrowFromFinallyBlock
-					transport.close();
-				}
-			} finally {
-				if (proxyServer != null) {
-					proxyServer.stop();
-				}
-			}
-		} catch (final UnsupportedEncodingException e) {
-			throw new MailException(format(MailException.INVALID_ENCODING, e.getMessage()));
-		} catch (final MessagingException e) {
->>>>>>> d61baa63
-			throw new MailException(format(MailException.GENERIC_ERROR, e.getMessage()), e);
-		}
-	}
-
-	/**
-	 * Simply logs host details, credentials used and whether authentication will take place and finally the transport protocol used.
-	 */
-	private void logSession(Session session, TransportStrategy transportStrategy) {
-		Properties properties = session.getProperties();
-		final String specifics;
-		if (transportStrategy != null) {
-			final String logmsg = "starting mail session (host: %s, port: %s, username: %s, authenticate: %s, transport: %s)";
-			specifics = format(logmsg, properties.get(transportStrategy.propertyNameHost()),
-					properties.get(transportStrategy.propertyNamePort()), properties.get(transportStrategy.propertyNameUsername()),
-					properties.get(transportStrategy.propertyNameAuthenticate()), transportStrategy);
-		} else {
-			specifics = properties.toString();
-		}
-		LOGGER.debug(specifics);
-	}
-
-	/**
-	 * Validates an {@link Email} instance. Validation fails if the subject is missing, content is missing, or no recipients are defined.
-	 *
-	 * @param email The email that needs to be configured correctly.
-	 * @return Always <code>true</code> (throws a {@link MailException} exception if validation fails).
-	 * @throws MailException Is being thrown in any of the above causes.
-	 * @see EmailAddressValidator
-	 */
-	@SuppressWarnings({ "SameReturnValue", "WeakerAccess" })
-	public boolean validate(final Email email)
-			throws MailException {
-		if (email.getText() == null && email.getTextHTML() == null) {
-			throw new MailException(MailException.MISSING_CONTENT);
-		} else if (email.getSubject() == null || email.getSubject().equals("")) {
-			throw new MailException(MailException.MISSING_SUBJECT);
-		} else if (email.getRecipients().size() == 0) {
-			throw new MailException(MailException.MISSING_RECIPIENT);
-		} else if (email.getFromRecipient() == null) {
-			throw new MailException(MailException.MISSING_SENDER);
-		} else if (emailAddressCriteria != null) {
-			if (!EmailAddressValidator.isValid(email.getFromRecipient().getAddress(), emailAddressCriteria)) {
-				throw new MailException(format(MailException.INVALID_SENDER, email));
-			}
-			for (final Recipient recipient : email.getRecipients()) {
-				if (!EmailAddressValidator.isValid(recipient.getAddress(), emailAddressCriteria)) {
-					throw new MailException(format(MailException.INVALID_RECIPIENT, email));
-				}
-			}
-			if (email.getReplyToRecipient() != null && !EmailAddressValidator
-					.isValid(email.getReplyToRecipient().getAddress(), emailAddressCriteria)) {
-				throw new MailException(format(MailException.INVALID_REPLYTO, email));
-			}
-		}
-		return true;
-	}
-
-	/**
-	 * Creates a new {@link MimeMessage} instance and prepares it in the email structure, so that it can be filled and send.
-	 * <p/>
-	 * Fills subject, from,reply-to, content, sent-date, recipients, texts, embedded images, attachments, content and adds all headers.
-	 *
-	 * @param email   The email message from which the subject and From-address are extracted.
-	 * @param session The Session to attach the MimeMessage to
-	 * @return A fully preparated {@link Message} instance, ready to be sent.
-	 * @throws MessagingException           May be thrown when the message couldn't be processed by JavaMail.
-	 * @throws UnsupportedEncodingException Zie {@link InternetAddress#InternetAddress(String, String)}.
-	 */
-	public static MimeMessage produceMimeMessage(final Email email, final Session session)
-			throws MessagingException, UnsupportedEncodingException {
-		if (email == null) {
-			throw new IllegalStateException("email is missing");
-		}
-		if (session == null) {
-			throw new IllegalStateException("session is needed, it cannot be attached later");
-		}
-		// create new wrapper for each mail being sent (enable sending multiple emails with one mailer)
-		final MimeEmailMessageWrapper messageRoot = new MimeEmailMessageWrapper();
-		final MimeMessage message = new MimeMessage(session);
-		// set basic email properties
-		message.setSubject(email.getSubject(), CHARACTER_ENCODING);
-		message.setFrom(new InternetAddress(email.getFromRecipient().getAddress(), email.getFromRecipient().getName(), CHARACTER_ENCODING));
-		setReplyTo(email, message);
-		setRecipients(email, message);
-		// fill multipart structure
-		setTexts(email, messageRoot.multipartAlternativeMessages);
-		setEmbeddedImages(email, messageRoot.multipartRelated);
-		setAttachments(email, messageRoot.multipartRoot);
-		message.setContent(messageRoot.multipartRoot);
-		setHeaders(email, message);
-		message.setSentDate(new Date());
-		return message;
-	}
-
-	/**
-	 * Fills the {@link Message} instance with recipients from the {@link Email}.
-	 *
-	 * @param email   The message in which the recipients are defined.
-	 * @param message The javax message that needs to be filled with recipients.
-	 * @throws UnsupportedEncodingException See {@link InternetAddress#InternetAddress(String, String)}.
-	 * @throws MessagingException           See {@link Message#addRecipient(javax.mail.Message.RecipientType, Address)}
-	 */
-	private static void setRecipients(final Email email, final Message message)
-			throws UnsupportedEncodingException, MessagingException {
-		for (final Recipient recipient : email.getRecipients()) {
-			final Address address = new InternetAddress(recipient.getAddress(), recipient.getName(), CHARACTER_ENCODING);
-			message.addRecipient(recipient.getType(), address);
-		}
-	}
-
-	/**
-	 * Fills the {@link Message} instance with reply-to address.
-	 *
-	 * @param email   The message in which the recipients are defined.
-	 * @param message The javax message that needs to be filled with reply-to address.
-	 * @throws UnsupportedEncodingException See {@link InternetAddress#InternetAddress(String, String)}.
-	 * @throws MessagingException           See {@link Message#setReplyTo(Address[])}
-	 */
-	private static void setReplyTo(final Email email, final Message message)
-			throws UnsupportedEncodingException, MessagingException {
-		final Recipient replyToRecipient = email.getReplyToRecipient();
-		if (replyToRecipient != null) {
-			InternetAddress replyToAddress = new InternetAddress(replyToRecipient.getAddress(), replyToRecipient.getName(),
-					CHARACTER_ENCODING);
-			message.setReplyTo(new Address[] { replyToAddress });
-		}
-	}
-
-	/**
-	 * Fills the {@link Message} instance with the content bodies (text and html).
-	 *
-	 * @param email                        The message in which the content is defined.
-	 * @param multipartAlternativeMessages See {@link MimeMultipart#addBodyPart(BodyPart)}
-	 * @throws MessagingException See {@link BodyPart#setText(String)}, {@link BodyPart#setContent(Object, String)} and {@link
-	 *                            MimeMultipart#addBodyPart(BodyPart)}.
-	 */
-	private static void setTexts(final Email email, final MimeMultipart multipartAlternativeMessages)
-			throws MessagingException {
-		if (email.getText() != null) {
-			final MimeBodyPart messagePart = new MimeBodyPart();
-			messagePart.setText(email.getText(), CHARACTER_ENCODING);
-			multipartAlternativeMessages.addBodyPart(messagePart);
-		}
-		if (email.getTextHTML() != null) {
-			final MimeBodyPart messagePartHTML = new MimeBodyPart();
-			messagePartHTML.setContent(email.getTextHTML(), "text/html; charset=\"" + CHARACTER_ENCODING + "\"");
-			multipartAlternativeMessages.addBodyPart(messagePartHTML);
-		}
-	}
-
-	/**
-	 * Fills the {@link Message} instance with the embedded images from the {@link Email}.
-	 *
-	 * @param email            The message in which the embedded images are defined.
-	 * @param multipartRelated The branch in the email structure in which we'll stuff the embedded images.
-	 * @throws MessagingException See {@link MimeMultipart#addBodyPart(BodyPart)} and {@link #getBodyPartFromDatasource(AttachmentResource,
-	 *                            String)}
-	 */
-	private static void setEmbeddedImages(final Email email, final MimeMultipart multipartRelated)
-			throws MessagingException {
-		for (final AttachmentResource embeddedImage : email.getEmbeddedImages()) {
-			multipartRelated.addBodyPart(getBodyPartFromDatasource(embeddedImage, Part.INLINE));
-		}
-	}
-
-	/**
-	 * Fills the {@link Message} instance with the attachments from the {@link Email}.
-	 *
-	 * @param email         The message in which the attachments are defined.
-	 * @param multipartRoot The branch in the email structure in which we'll stuff the attachments.
-	 * @throws MessagingException See {@link MimeMultipart#addBodyPart(BodyPart)} and {@link #getBodyPartFromDatasource(AttachmentResource,
-	 *                            String)}
-	 */
-	private static void setAttachments(final Email email, final MimeMultipart multipartRoot)
-			throws MessagingException {
-		for (final AttachmentResource resource : email.getAttachments()) {
-			multipartRoot.addBodyPart(getBodyPartFromDatasource(resource, Part.ATTACHMENT));
-		}
-	}
-
-	/**
-	 * Sets all headers on the {@link Message} instance. Since we're not using a high-level JavaMail method, the JavaMail library says we
-	 * need to do some encoding and 'folding' manually, to get the value right for the headers (see {@link MimeUtility}.
-	 *
-	 * @param email   The message in which the headers are defined.
-	 * @param message The {@link Message} on which to set the raw, encoded and folded headers.
-	 * @throws UnsupportedEncodingException See {@link MimeUtility#encodeText(String, String, String)}
-	 * @throws MessagingException           See {@link Message#addHeader(String, String)}
-	 * @see MimeUtility#encodeText(String, String, String)
-	 * @see MimeUtility#fold(int, String)
-	 */
-	private static void setHeaders(final Email email, final Message message)
-			throws UnsupportedEncodingException, MessagingException {
-		// add headers (for raw message headers we need to 'fold' them using MimeUtility
-		for (Map.Entry<String, String> header : email.getHeaders().entrySet()) {
-			String headerName = header.getKey();
-			String headerValue = MimeUtility.encodeText(header.getValue(), CHARACTER_ENCODING, null);
-			String foldedHeaderValue = MimeUtility.fold(headerName.length() + 2, headerValue);
-			message.addHeader(header.getKey(), foldedHeaderValue);
-		}
-	}
-
-	/**
-	 * Helper method which generates a {@link BodyPart} from an {@link AttachmentResource} (from its {@link DataSource}) and a disposition
-	 * type ({@link Part#INLINE} or {@link Part#ATTACHMENT}). With this the attachment data can be converted into objects that fit in the
-	 * email structure. <br> <br> For every attachment and embedded image a header needs to be set.
-	 *
-	 * @param attachmentResource An object that describes the attachment and contains the actual content data.
-	 * @param dispositionType    The type of attachment, {@link Part#INLINE} or {@link Part#ATTACHMENT} .
-	 * @return An object with the attachment data read for placement in the email structure.
-	 * @throws MessagingException All BodyPart setters.
-	 */
-	private static BodyPart getBodyPartFromDatasource(final AttachmentResource attachmentResource, final String dispositionType)
-			throws MessagingException {
-		final BodyPart attachmentPart = new MimeBodyPart();
-		final DataSource dataSource = attachmentResource.getDataSource();
-		// setting headers isn't working nicely using the javax mail API, so let's do that manually
-		String resourceName = attachmentResource.getName();
-		final boolean dataSourceNameProvided = dataSource.getName() != null && !dataSource.getName().isEmpty();
-		String fileName = dataSourceNameProvided ? dataSource.getName() : resourceName;
-		attachmentPart.setDataHandler(new DataHandler(attachmentResource.getDataSource()));
-		attachmentPart.setFileName(fileName);
-		attachmentPart.setHeader("Content-Type", dataSource.getContentType() + "; filename=" + fileName + "; name=" + fileName);
-		attachmentPart.setHeader("Content-ID", format("<%s>", resourceName));
-		attachmentPart.setDisposition(dispositionType + "; size=0");
-		return attachmentPart;
-	}
-
-	/**
-	 * Primes the {@link MimeMessage} instance for signing with DKIM. The signing itself is performed by {@link DkimMessage} and {@link
-	 * DkimSigner} during the physical sending of the message.
-	 *
-	 * @param message The message to be signed when sent.
-	 * @param email   The {@link Email} that contains the relevant signing information
-	 * @return The original mime message wrapped in a new one that performs signing when sent.
-	 */
-	static MimeMessage signMessageWithDKIM(MimeMessage message, Email email) {
-		try {
-			final DkimSigner dkimSigner = new DkimSigner(email.getSigningDomain(), email.getSelector(),
-					email.getDkimPrivateKeyInputStream());
-			dkimSigner.setIdentity(email.getFromRecipient().getAddress());
-			dkimSigner.setHeaderCanonicalization(Canonicalization.SIMPLE);
-			dkimSigner.setBodyCanonicalization(Canonicalization.RELAXED);
-			dkimSigner.setSigningAlgorithm(SigningAlgorithm.SHA256_WITH_RSA);
-			dkimSigner.setLengthParam(true);
-			dkimSigner.setZParam(false);
-			return new DkimMessage(message, dkimSigner);
-		} catch (IOException | NoSuchAlgorithmException | InvalidKeySpecException | MessagingException e) {
-			throw new MailException(format(MailException.INVALID_DOMAINKEY, e.getMessage()), e);
-		}
-	}
-
-	/**
-	 * This class conveniently wraps all necessary mimemessage parts that need to be filled with content, attachments etc. The root is
-	 * ultimately sent using JavaMail.<br> <br> The constructor creates a new email message constructed from {@link MimeMultipart} as
-	 * follows:
-	 * <p/>
-	 * <pre>
-	 * - root
-	 * 	- related
-	 * 		- alternative
-	 * 			- mail tekst
-	 * 			- mail html tekst
-	 * 		- embedded images
-	 * 	- attachments
-	 * </pre>
-	 *
-	 * @author Benny Bottema
-	 */
-	private static class MimeEmailMessageWrapper {
-
-		private final MimeMultipart multipartRoot;
-
-		private final MimeMultipart multipartRelated;
-
-		private final MimeMultipart multipartAlternativeMessages;
-
-		/**
-		 * Creates an email skeleton structure, so that embedded images, attachments and (html) texts are being processed properly.
-		 */
-		MimeEmailMessageWrapper() {
-			multipartRoot = new MimeMultipart("mixed");
-			final MimeBodyPart contentRelated = new MimeBodyPart();
-			multipartRelated = new MimeMultipart("related");
-			final MimeBodyPart contentAlternativeMessages = new MimeBodyPart();
-			multipartAlternativeMessages = new MimeMultipart("alternative");
-			try {
-				// construct mail structure
-				multipartRoot.addBodyPart(contentRelated);
-				contentRelated.setContent(multipartRelated);
-				multipartRelated.addBodyPart(contentAlternativeMessages);
-				contentAlternativeMessages.setContent(multipartAlternativeMessages);
-			} catch (final MessagingException e) {
-				throw new MailException(e.getMessage(), e);
-			}
-		}
-
-	}
-
-	/**
-	 * Overrides the default email address validation restrictions {@link #emailAddressCriteria} when validating and sending emails using
-	 * the current <code>Mailer</code> instance.
-	 */
-	public void setEmailAddressCriteria(EnumSet<EmailAddressCriteria> emailAddressCriteria) {
-		this.emailAddressCriteria = emailAddressCriteria;
-	}
-}
+package org.codemonkey.simplejavamail;
+
+import net.markenwerk.utils.mail.dkim.Canonicalization;
+import net.markenwerk.utils.mail.dkim.DkimMessage;
+import net.markenwerk.utils.mail.dkim.DkimSigner;
+import net.markenwerk.utils.mail.dkim.SigningAlgorithm;
+import org.codemonkey.simplejavamail.email.AttachmentResource;
+import org.codemonkey.simplejavamail.email.Email;
+import org.codemonkey.simplejavamail.email.Recipient;
+import org.codemonkey.simplejavamail.internal.socks.AuthenticatingSocks5Bridge;
+import org.codemonkey.simplejavamail.internal.socks.socks5server.AnonymousSocks5Server;
+import org.hazlewood.connor.bottema.emailaddress.EmailAddressCriteria;
+import org.hazlewood.connor.bottema.emailaddress.EmailAddressValidator;
+import org.slf4j.Logger;
+import org.slf4j.LoggerFactory;
+
+import javax.activation.DataHandler;
+import javax.activation.DataSource;
+import javax.mail.*;
+import javax.mail.internet.*;
+import java.io.IOException;
+import java.io.UnsupportedEncodingException;
+import java.nio.charset.StandardCharsets;
+import java.security.NoSuchAlgorithmException;
+import java.security.spec.InvalidKeySpecException;
+import java.util.Date;
+import java.util.EnumSet;
+import java.util.Map;
+import java.util.Properties;
+
+import static java.lang.String.format;
+import static org.codemonkey.simplejavamail.TransportStrategy.findStrategyForSession;
+import static org.hazlewood.connor.bottema.emailaddress.EmailAddressCriteria.RFC_COMPLIANT;
+
+/**
+ * Mailing tool aimed for simplicity, for sending e-mails of any complexity. This includes e-mails with plain text and/or html content,
+ * embedded images and separate attachments, SMTP, SMTPS / SSL and SMTP + SSL, custom Session object, DKIM domain signing and even
+ * authenticated SOCKS proxy support.
+ * <p>
+ * This mailing tool abstracts the javax.mail API to a higher level easy to use API. This tool works with {@link Email} instances but can
+ * also convert traditional {@link MimeMessage} objects to and from {@link Email} object.
+ * <p>
+ * The e-mail message structure is built to work with all e-mail clients and has been tested with many different webclients as well as some
+ * desktop applications.
+ * <p>
+ * Technically, the resulting email structure is as follows:<br>
+ * <p>
+ * <pre>
+ * - root
+ * 	- related
+ * 		- alternative
+ * 			- mail text
+ * 			- mail html text
+ * 		- embedded images
+ * 	- attachments
+ * </pre>
+ * <p/>
+ * <br> Usage example:<br>
+ * <p/>
+ * <pre>
+ * Email email = new Email();
+ * email.setFromAddress(&quot;lollypop&quot;, &quot;lolly.pop@somemail.com&quot;);
+ * email.addRecipient(&quot;Sugar Cane&quot;, &quot;sugar.cane@candystore.org&quot;, RecipientType.TO);
+ * email.setText(&quot;We should meet up!!&quot;);
+ * email.setTextHTML(&quot;&lt;b&gt;We should meet up!&lt;/b&gt;&quot;);
+ * email.setSubject(&quot;Hey&quot;);
+ * new Mailer(preconfiguredMailSession).sendMail(email);
+ * // or:
+ * new Mailer(&quot;smtp.someserver.com&quot;, 25, &quot;username&quot;, &quot;password&quot;).sendMail(email);
+ * </pre>
+ * <p>
+ * <a href="http://www.simplejavamail.org">simplejavamail.org</a>
+ *
+ * @author Benny Bottema
+ * @see Mailer.MimeEmailMessageWrapper
+ * @see Email
+ */
+public class Mailer {
+
+	private static final Logger LOGGER = LoggerFactory.getLogger(Mailer.class);
+
+	/**
+	 * Encoding used for setting body text, email address, headers, reply-to fields etc. ({@link StandardCharsets#UTF_8}).
+	 */
+	private static final String CHARACTER_ENCODING = StandardCharsets.UTF_8.name();
+
+	/**
+	 * Used to actually send the email. This session can come from being passed in the default constructor, or made by <code>Mailer</code>
+	 * directly, when no <code>Session</code> instance was provided.
+	 *
+	 * @see #Mailer(Session)
+	 * @see #Mailer(String, Integer, String, String, TransportStrategy)
+	 */
+	private final Session session;
+
+	/**
+	 * The transport protocol strategy enum that actually handles the session configuration. Session configuration meaning setting the right
+	 * properties for the appropriate transport type (ie. <em>"mail.smtp.host"</em> for SMTP, <em>"mail.smtps.host"</em> for SMTPS).
+	 */
+	private TransportStrategy transportStrategy;
+
+	/**
+	 * Intermediary SOCKS5 relay server that acts as bridge between JavaMail and remote proxy (since JavaMail only supports anonymous SOCKS
+	 * proxies). Only set when {@link ProxyConfig} is provided.
+	 */
+	private AnonymousSocks5Server proxyServer = null;
+
+	/**
+	 * Email address restriction flags set to {@link EmailAddressCriteria#RFC_COMPLIANT} or overridden by by user with {@link
+	 * #setEmailAddressCriteria(EnumSet)}.
+	 */
+	private EnumSet<EmailAddressCriteria> emailAddressCriteria = RFC_COMPLIANT;
+
+	/**
+	 * Custom Session constructor, stores the given mail session for later use. Assumes that *all* properties used to make a connection are
+	 * configured (host, port, authentication and transport protocol settings).
+	 *
+	 * @param session A preconfigured mail {@link Session} object with which a {@link Message} can be produced.
+	 */
+	public Mailer(final Session session) {
+		this(session, ProxyConfig.SKIP_PROXY_CONFIG);
+	}
+
+	/**
+	 * Custom Session constructor with proxy, stores the given mail session for later use. Assumes that *all* properties used to make a
+	 * connection are configured (host, port, authentication and transport protocol settings).
+	 * <p>
+	 * Only proxy settings are always added if details are provided.
+	 *
+	 * @param session     A preconfigured mail {@link Session} object with which a {@link Message} can be produced.
+	 * @param proxyConfig Remote proxy server details, if the connection should be run through a SOCKS proxy.
+	 */
+	public Mailer(final Session session, ProxyConfig proxyConfig) {
+		this.session = session;
+		configureSessionWithProxy(proxyConfig, session.getProperties(), findStrategyForSession(session));
+	}
+
+	/**
+	 * Common case constructor which produces a new {@link Session} on the fly, using default vanilla SMTP transport protocol.
+	 *
+	 * @param host              The address URL of the SMTP server to be used.
+	 * @param port              The port of the SMTP server.
+	 * @param username          An optional username, may be <code>null</code>.
+	 * @param password          An optional password, may be <code>null</code>, but only if username is <code>null</code> as well.
+	 * @see #Mailer(ServerConfig, TransportStrategy, ProxyConfig)
+	 */
+	public Mailer(final String host, final Integer port, final String username, final String password) {
+		this(new ServerConfig(host, port, username, password), TransportStrategy.SMTP_PLAIN, ProxyConfig.SKIP_PROXY_CONFIG);
+	}
+
+	/**
+	 * Common case constructor which produces a new {@link Session} on the fly, using default vanilla SMTP transport protocol.
+	 *
+	 * @param serverConfig Remote SMTP server details.
+	 * @see #Mailer(ServerConfig, TransportStrategy, ProxyConfig)
+	 */
+	public Mailer(ServerConfig serverConfig) {
+		this(serverConfig, TransportStrategy.SMTP_PLAIN, ProxyConfig.SKIP_PROXY_CONFIG);
+	}
+
+	/**
+	 * Common case constructor which produces a new {@link Session} on the fly. Use this if you don't have a mail session configured in your
+	 * web container, or Spring context etc.
+	 *
+	 * @param host              The address URL of the SMTP server to be used.
+	 * @param port              The port of the SMTP server.
+	 * @param username          An optional username, may be <code>null</code>.
+	 * @param password          An optional password, may be <code>null</code>, but only if username is <code>null</code> as well.
+	 * @param transportStrategy The transport protocol configuration type for handling SSL or TLS (or vanilla SMTP)
+	 * @see #Mailer(ServerConfig, TransportStrategy, ProxyConfig)
+	 */
+	public Mailer(final String host, final Integer port, final String username, final String password,
+			final TransportStrategy transportStrategy) {
+		this(new ServerConfig(host, port, username, password), transportStrategy, ProxyConfig.SKIP_PROXY_CONFIG);
+		}
+
+	/**
+	 * Produces a new {@link Session} on the fly. Use this if you don't have a mail session configured in your web container, or Spring
+	 * context etc.
+	 *
+	 * @param serverConfig      Remote SMTP server details.
+	 * @param transportStrategy The transport protocol configuration type for handling SSL or TLS (or vanilla SMTP)
+	 * @see #Mailer(ServerConfig, TransportStrategy, ProxyConfig)
+	 */
+	public Mailer(ServerConfig serverConfig, final TransportStrategy transportStrategy) {
+		this(serverConfig, transportStrategy, ProxyConfig.SKIP_PROXY_CONFIG);
+	}
+
+	/**
+	 * Produces a new {@link Session} on the fly, using default vanilla SMTP transport protocol. Use this if you don't have a mail session
+	 * configured in your web container, or Spring context etc.
+	 *
+	 * @param serverConfig Remote SMTP server details.
+	 * @param proxyConfig  Remote proxy server details, if the connection should be run through a SOCKS proxy.
+	 * @see #Mailer(ServerConfig, TransportStrategy, ProxyConfig)
+	 */
+	public Mailer(ServerConfig serverConfig, final ProxyConfig proxyConfig) {
+		this(serverConfig, TransportStrategy.SMTP_PLAIN, proxyConfig);
+	}
+
+	/**
+	 * Main constructor which produces a new {@link Session} on the fly. Use this if you don't have a mail session configured in your web
+	 * container, or Spring context etc.
+	 *
+	 * @param serverConfig      Remote SMTP server details.
+	 * @param transportStrategy The transport protocol configuration type for handling SSL or TLS (or vanilla SMTP)
+	 * @param proxyConfig       Remote proxy server details, if the connection should be run through a SOCKS proxy.
+	 */
+	public Mailer(ServerConfig serverConfig, final TransportStrategy transportStrategy, ProxyConfig proxyConfig) {
+		this.transportStrategy = transportStrategy;
+		this.session = createMailSession(serverConfig, proxyConfig);
+		this.emailAddressCriteria = null;
+	}
+
+	/**
+	 * Actually instantiates and configures the {@link Session} instance. Delegates resolving transport protocol specific properties to the
+	 * {@link #transportStrategy} in two ways: <ol> <li>request an initial property list which the strategy may pre-populate</li> <li>by
+	 * requesting the property names according to the respective transport protocol it handles (for the host property for example it would
+	 * be <em>"mail.smtp.host"</em> for SMTP and <em>"mail.smtps.host"</em> for SMTPS)</li> </ol>
+	 * <p>
+	 * Furthermore adds proxy SOCKS properties if a proxy configuration was provided, overwriting any SOCKS properties already present.
+	 *
+	 * @param serverConfig Remote SMTP server details.
+	 * @param proxyConfig  Remote proxy server details, if the connection should be run through a SOCKS proxy.
+	 * @return A fully configured <code>Session</code> instance complete with transport protocol settings.
+	 * @see TransportStrategy#generateProperties()
+	 * @see TransportStrategy#propertyNameHost()
+	 * @see TransportStrategy#propertyNamePort()
+	 * @see TransportStrategy#propertyNameUsername()
+	 * @see TransportStrategy#propertyNameAuthenticate()
+	 * @see #configureSessionWithProxy(ProxyConfig, Properties, TransportStrategy)
+	 */
+	@SuppressWarnings("WeakerAccess")
+	protected Session createMailSession(final ServerConfig serverConfig, final ProxyConfig proxyConfig) {
+		if (transportStrategy == null) {
+			LOGGER.warn("Transport Strategy not set, using plain SMTP strategy instead.");
+			transportStrategy = TransportStrategy.SMTP_PLAIN;
+		}
+		Properties props = transportStrategy.generateProperties();
+		props.put(transportStrategy.propertyNameHost(), serverConfig.getHost());
+		//noinspection StatementWithEmptyBody
+		if (serverConfig.getPort() != null) {
+			props.put(transportStrategy.propertyNamePort(), String.valueOf(serverConfig.getPort()));
+		} else {
+			// let JavaMail's Transport objects determine default port base don the used protocol
+		}
+
+		if (serverConfig.getUsername() != null) {
+			props.put(transportStrategy.propertyNameUsername(), serverConfig.getUsername());
+		}
+
+		configureSessionWithProxy(proxyConfig, props, transportStrategy);
+
+		if (serverConfig.getPassword() != null) {
+			props.put(transportStrategy.propertyNameAuthenticate(), "true");
+			return Session.getInstance(props, new Authenticator() {
+				@Override
+				protected PasswordAuthentication getPasswordAuthentication() {
+					return new PasswordAuthentication(serverConfig.getUsername(), serverConfig.getPassword());
+				}
+			});
+		} else {
+			return Session.getInstance(props);
+		}
+	}
+
+	/**
+	 * If a {@link ProxyConfig} was provided with a host address, then the appropriate properties are set, overriding any SOCKS properties
+	 * already there.
+	 * <p>
+	 * These properties are <em>"mail.smtp.socks.host"</em> and <em>"mail.smtp.socks.port"</em>, which are set to "localhost" and {@link
+	 * ProxyConfig#getProxyBridgePort()}.
+	 *
+	 * @param proxyConfig       Proxy server details, optionally with username / password.
+	 * @param sessionProperties The properties to add the new configuration to.
+	 * @param transportStrategy Used to verify if the current combination with proxy is allowed (SMTP with SSL trategy doesn't support any
+	 *                          proxy, virtue of the underlying JavaMail framework).
+	 */
+	private void configureSessionWithProxy(ProxyConfig proxyConfig, Properties sessionProperties, TransportStrategy transportStrategy) {
+		if (!proxyConfig.requiresProxy()) {
+			LOGGER.debug("No proxy set, skipping proxy.");
+		} else {
+			if (transportStrategy == TransportStrategy.SMTP_SSL) {
+				throw new MailException(MailException.INVALID_PROXY_SLL_COMBINATION);
+	}
+			sessionProperties.put("mail.smtp.socks.host", proxyConfig.getRemoteProxyHost());
+			sessionProperties.put("mail.smtp.socks.port", proxyConfig.getRemoteProxyPort());
+			if (proxyConfig.requiresAuthentication()) {
+				sessionProperties.put("mail.smtp.socks.host", "localhost");
+				sessionProperties.put("mail.smtp.socks.port", proxyConfig.getProxyBridgePort());
+				proxyServer = new AnonymousSocks5Server(new AuthenticatingSocks5Bridge(proxyConfig), proxyConfig.getProxyBridgePort());
+			}
+		}
+	}
+
+	/**
+	 * In case Simple Java Mail falls short somehow, you can get a hold of the internal {@link Session} instance to debug or tweak. Please
+	 * let us know why you are needing this on https://github.com/bbottema/simple-java-mail/issues.
+	 */
+	public Session getSession() {
+		LOGGER.warn("Providing access to Session instance for emergency fall-back scenario. Please let us know why you need it.");
+		LOGGER.warn("\t>https://github.com/bbottema/simple-java-mail/issues");
+		return session;
+	}
+
+	/**
+	 * Actually sets {@link Session#setDebug(boolean)} so that it generates debug information. To get more information out of the underlying
+	 * JavaMail framework or out of Simple Java Mail, increase logging config of your chosen logging framework (examples <a
+	 * href="http://www.simplejavamail.org/#/proxy">here</a>).
+	 *
+	 * @param debug Flag to indicate debug mode yes/no.
+	 */
+	public void setDebug(final boolean debug) {
+		session.setDebug(debug);
+	}
+
+	/**
+	 * Copies all property entries into the {@link Session} using {@link Session#getProperties()}.
+	 *
+	 * @param properties The source properties to add or override in the internal {@link Session} instance.
+	 */
+	public void applyProperties(final Properties properties) {
+		session.getProperties().putAll(properties);
+	}
+
+	/**
+	 * Processes an {@link Email} instance into a completely configured {@link Message}.
+	 * <p/>
+	 * Sends the Sun JavaMail {@link Message} object using {@link Session#getTransport()}. It will call {@link Transport#connect()} assuming
+	 * all connection details have been configured in the provided {@link Session} instance.
+	 * <p/>
+	 * Performs a call to {@link Message#saveChanges()} as the Sun JavaMail API indicates it is needed to configure the message headers and
+	 * providing a message id.
+	 *
+	 * @param email The information for the email to be sent.
+	 * @throws MailException Can be thrown if an email isn't validating correctly, or some other problem occurs during connection, sending
+	 *                       etc.
+	 * @see #validate(Email)
+	 * @see #produceMimeMessage(Email, Session)
+	 * @see #setRecipients(Email, Message)
+	 * @see #setTexts(Email, MimeMultipart)
+	 * @see #setEmbeddedImages(Email, MimeMultipart)
+	 * @see #setAttachments(Email, MimeMultipart)
+	 */
+	public final void sendMail(final Email email)
+			throws MailException {
+		if (validate(email)) {
+			boolean async = false;
+			if (async) {
+				new Thread() {
+					@Override
+					public void run() {
+						sendMailClosure(email);
+					}
+				}.start();
+			} else {
+				sendMailClosure(email);
+			}
+		}
+	}
+
+	private void sendMailClosure(Email email) {
+		try {
+			// fill and send wrapped mime message parts
+			MimeMessage message = produceMimeMessage(email, session);
+			if (email.isApplyDKIMSignature()) {
+				message = signMessageWithDKIM(message, email);
+			}
+			logSession(session, transportStrategy);
+			message.saveChanges(); // some headers and id's will be set for this specific message
+			Transport transport = session.getTransport();
+
+			try {
+				if (proxyServer != null) {
+					proxyServer.start();
+				}
+				try {
+				transport.connect();
+				transport.sendMessage(message, message.getAllRecipients());
+			} finally {
+					//noinspection ThrowFromFinallyBlock
+				transport.close();
+			}
+			} finally {
+				if (proxyServer != null) {
+					proxyServer.stop();
+				}
+			}
+		} catch (final UnsupportedEncodingException e) {
+			throw new MailException(format(MailException.INVALID_ENCODING, e.getMessage()));
+		} catch (final MessagingException e) {
+			throw new MailException(format(MailException.GENERIC_ERROR, e.getMessage()), e);
+		}
+	}
+
+	/**
+	 * Simply logs host details, credentials used and whether authentication will take place and finally the transport protocol used.
+	 */
+	private void logSession(Session session, TransportStrategy transportStrategy) {
+		Properties properties = session.getProperties();
+		final String specifics;
+		if (transportStrategy != null) {
+			final String logmsg = "starting mail session (host: %s, port: %s, username: %s, authenticate: %s, transport: %s)";
+			specifics = format(logmsg, properties.get(transportStrategy.propertyNameHost()),
+					properties.get(transportStrategy.propertyNamePort()), properties.get(transportStrategy.propertyNameUsername()),
+					properties.get(transportStrategy.propertyNameAuthenticate()), transportStrategy);
+		} else {
+			specifics = properties.toString();
+		}
+		LOGGER.debug(specifics);
+	}
+
+	/**
+	 * Validates an {@link Email} instance. Validation fails if the subject is missing, content is missing, or no recipients are defined.
+	 *
+	 * @param email The email that needs to be configured correctly.
+	 * @return Always <code>true</code> (throws a {@link MailException} exception if validation fails).
+	 * @throws MailException Is being thrown in any of the above causes.
+	 * @see EmailAddressValidator
+	 */
+	@SuppressWarnings({ "SameReturnValue", "WeakerAccess" })
+	public boolean validate(final Email email)
+			throws MailException {
+		if (email.getText() == null && email.getTextHTML() == null) {
+			throw new MailException(MailException.MISSING_CONTENT);
+		} else if (email.getSubject() == null || email.getSubject().equals("")) {
+			throw new MailException(MailException.MISSING_SUBJECT);
+		} else if (email.getRecipients().size() == 0) {
+			throw new MailException(MailException.MISSING_RECIPIENT);
+		} else if (email.getFromRecipient() == null) {
+			throw new MailException(MailException.MISSING_SENDER);
+		} else if (emailAddressCriteria != null) {
+			if (!EmailAddressValidator.isValid(email.getFromRecipient().getAddress(), emailAddressCriteria)) {
+				throw new MailException(format(MailException.INVALID_SENDER, email));
+			}
+			for (final Recipient recipient : email.getRecipients()) {
+				if (!EmailAddressValidator.isValid(recipient.getAddress(), emailAddressCriteria)) {
+					throw new MailException(format(MailException.INVALID_RECIPIENT, email));
+				}
+			}
+			if (email.getReplyToRecipient() != null && !EmailAddressValidator
+					.isValid(email.getReplyToRecipient().getAddress(), emailAddressCriteria)) {
+				throw new MailException(format(MailException.INVALID_REPLYTO, email));
+			}
+		}
+		return true;
+	}
+
+	/**
+	 * Creates a new {@link MimeMessage} instance and prepares it in the email structure, so that it can be filled and send.
+	 * <p/>
+	 * Fills subject, from,reply-to, content, sent-date, recipients, texts, embedded images, attachments, content and adds all headers.
+	 *
+	 * @param email   The email message from which the subject and From-address are extracted.
+	 * @param session The Session to attach the MimeMessage to
+	 * @return A fully preparated {@link Message} instance, ready to be sent.
+	 * @throws MessagingException           May be thrown when the message couldn't be processed by JavaMail.
+	 * @throws UnsupportedEncodingException Zie {@link InternetAddress#InternetAddress(String, String)}.
+	 */
+	public static MimeMessage produceMimeMessage(final Email email, final Session session)
+			throws MessagingException, UnsupportedEncodingException {
+		if (email == null) {
+			throw new IllegalStateException("email is missing");
+		}
+		if (session == null) {
+			throw new IllegalStateException("session is needed, it cannot be attached later");
+		}
+		// create new wrapper for each mail being sent (enable sending multiple emails with one mailer)
+		final MimeEmailMessageWrapper messageRoot = new MimeEmailMessageWrapper();
+		final MimeMessage message = new MimeMessage(session);
+		// set basic email properties
+		message.setSubject(email.getSubject(), CHARACTER_ENCODING);
+		message.setFrom(new InternetAddress(email.getFromRecipient().getAddress(), email.getFromRecipient().getName(), CHARACTER_ENCODING));
+		setReplyTo(email, message);
+		setRecipients(email, message);
+		// fill multipart structure
+		setTexts(email, messageRoot.multipartAlternativeMessages);
+		setEmbeddedImages(email, messageRoot.multipartRelated);
+		setAttachments(email, messageRoot.multipartRoot);
+		message.setContent(messageRoot.multipartRoot);
+		setHeaders(email, message);
+		message.setSentDate(new Date());
+		return message;
+	}
+
+	/**
+	 * Fills the {@link Message} instance with recipients from the {@link Email}.
+	 *
+	 * @param email   The message in which the recipients are defined.
+	 * @param message The javax message that needs to be filled with recipients.
+	 * @throws UnsupportedEncodingException See {@link InternetAddress#InternetAddress(String, String)}.
+	 * @throws MessagingException           See {@link Message#addRecipient(javax.mail.Message.RecipientType, Address)}
+	 */
+	private static void setRecipients(final Email email, final Message message)
+			throws UnsupportedEncodingException, MessagingException {
+		for (final Recipient recipient : email.getRecipients()) {
+			final Address address = new InternetAddress(recipient.getAddress(), recipient.getName(), CHARACTER_ENCODING);
+			message.addRecipient(recipient.getType(), address);
+		}
+	}
+
+	/**
+	 * Fills the {@link Message} instance with reply-to address.
+	 *
+	 * @param email   The message in which the recipients are defined.
+	 * @param message The javax message that needs to be filled with reply-to address.
+	 * @throws UnsupportedEncodingException See {@link InternetAddress#InternetAddress(String, String)}.
+	 * @throws MessagingException           See {@link Message#setReplyTo(Address[])}
+	 */
+	private static void setReplyTo(final Email email, final Message message)
+			throws UnsupportedEncodingException, MessagingException {
+		final Recipient replyToRecipient = email.getReplyToRecipient();
+		if (replyToRecipient != null) {
+			InternetAddress replyToAddress = new InternetAddress(replyToRecipient.getAddress(), replyToRecipient.getName(),
+					CHARACTER_ENCODING);
+			message.setReplyTo(new Address[] { replyToAddress });
+		}
+	}
+
+	/**
+	 * Fills the {@link Message} instance with the content bodies (text and html).
+	 *
+	 * @param email                        The message in which the content is defined.
+	 * @param multipartAlternativeMessages See {@link MimeMultipart#addBodyPart(BodyPart)}
+	 * @throws MessagingException See {@link BodyPart#setText(String)}, {@link BodyPart#setContent(Object, String)} and {@link
+	 *                            MimeMultipart#addBodyPart(BodyPart)}.
+	 */
+	private static void setTexts(final Email email, final MimeMultipart multipartAlternativeMessages)
+			throws MessagingException {
+		if (email.getText() != null) {
+			final MimeBodyPart messagePart = new MimeBodyPart();
+			messagePart.setText(email.getText(), CHARACTER_ENCODING);
+			multipartAlternativeMessages.addBodyPart(messagePart);
+		}
+		if (email.getTextHTML() != null) {
+			final MimeBodyPart messagePartHTML = new MimeBodyPart();
+			messagePartHTML.setContent(email.getTextHTML(), "text/html; charset=\"" + CHARACTER_ENCODING + "\"");
+			multipartAlternativeMessages.addBodyPart(messagePartHTML);
+		}
+	}
+
+	/**
+	 * Fills the {@link Message} instance with the embedded images from the {@link Email}.
+	 *
+	 * @param email            The message in which the embedded images are defined.
+	 * @param multipartRelated The branch in the email structure in which we'll stuff the embedded images.
+	 * @throws MessagingException See {@link MimeMultipart#addBodyPart(BodyPart)} and {@link #getBodyPartFromDatasource(AttachmentResource,
+	 *                            String)}
+	 */
+	private static void setEmbeddedImages(final Email email, final MimeMultipart multipartRelated)
+			throws MessagingException {
+		for (final AttachmentResource embeddedImage : email.getEmbeddedImages()) {
+			multipartRelated.addBodyPart(getBodyPartFromDatasource(embeddedImage, Part.INLINE));
+		}
+	}
+
+	/**
+	 * Fills the {@link Message} instance with the attachments from the {@link Email}.
+	 *
+	 * @param email         The message in which the attachments are defined.
+	 * @param multipartRoot The branch in the email structure in which we'll stuff the attachments.
+	 * @throws MessagingException See {@link MimeMultipart#addBodyPart(BodyPart)} and {@link #getBodyPartFromDatasource(AttachmentResource,
+	 *                            String)}
+	 */
+	private static void setAttachments(final Email email, final MimeMultipart multipartRoot)
+			throws MessagingException {
+		for (final AttachmentResource resource : email.getAttachments()) {
+			multipartRoot.addBodyPart(getBodyPartFromDatasource(resource, Part.ATTACHMENT));
+		}
+	}
+
+	/**
+	 * Sets all headers on the {@link Message} instance. Since we're not using a high-level JavaMail method, the JavaMail library says we
+	 * need to do some encoding and 'folding' manually, to get the value right for the headers (see {@link MimeUtility}.
+	 *
+	 * @param email   The message in which the headers are defined.
+	 * @param message The {@link Message} on which to set the raw, encoded and folded headers.
+	 * @throws UnsupportedEncodingException See {@link MimeUtility#encodeText(String, String, String)}
+	 * @throws MessagingException           See {@link Message#addHeader(String, String)}
+	 * @see MimeUtility#encodeText(String, String, String)
+	 * @see MimeUtility#fold(int, String)
+	 */
+	private static void setHeaders(final Email email, final Message message)
+			throws UnsupportedEncodingException, MessagingException {
+		// add headers (for raw message headers we need to 'fold' them using MimeUtility
+		for (Map.Entry<String, String> header : email.getHeaders().entrySet()) {
+			String headerName = header.getKey();
+			String headerValue = MimeUtility.encodeText(header.getValue(), CHARACTER_ENCODING, null);
+			String foldedHeaderValue = MimeUtility.fold(headerName.length() + 2, headerValue);
+			message.addHeader(header.getKey(), foldedHeaderValue);
+		}
+	}
+
+	/**
+	 * Helper method which generates a {@link BodyPart} from an {@link AttachmentResource} (from its {@link DataSource}) and a disposition
+	 * type ({@link Part#INLINE} or {@link Part#ATTACHMENT}). With this the attachment data can be converted into objects that fit in the
+	 * email structure. <br> <br> For every attachment and embedded image a header needs to be set.
+	 *
+	 * @param attachmentResource An object that describes the attachment and contains the actual content data.
+	 * @param dispositionType    The type of attachment, {@link Part#INLINE} or {@link Part#ATTACHMENT} .
+	 * @return An object with the attachment data read for placement in the email structure.
+	 * @throws MessagingException All BodyPart setters.
+	 */
+	private static BodyPart getBodyPartFromDatasource(final AttachmentResource attachmentResource, final String dispositionType)
+			throws MessagingException {
+		final BodyPart attachmentPart = new MimeBodyPart();
+		final DataSource dataSource = attachmentResource.getDataSource();
+		// setting headers isn't working nicely using the javax mail API, so let's do that manually
+		String resourceName = attachmentResource.getName();
+		final boolean dataSourceNameProvided = dataSource.getName() != null && !dataSource.getName().isEmpty();
+		String fileName = dataSourceNameProvided ? dataSource.getName() : resourceName;
+		attachmentPart.setDataHandler(new DataHandler(attachmentResource.getDataSource()));
+		attachmentPart.setFileName(fileName);
+		attachmentPart.setHeader("Content-Type", dataSource.getContentType() + "; filename=" + fileName + "; name=" + fileName);
+		attachmentPart.setHeader("Content-ID", format("<%s>", resourceName));
+		attachmentPart.setDisposition(dispositionType + "; size=0");
+		return attachmentPart;
+	}
+
+	/**
+	 * Primes the {@link MimeMessage} instance for signing with DKIM. The signing itself is performed by {@link DkimMessage} and {@link
+	 * DkimSigner} during the physical sending of the message.
+	 *
+	 * @param message The message to be signed when sent.
+	 * @param email   The {@link Email} that contains the relevant signing information
+	 * @return The original mime message wrapped in a new one that performs signing when sent.
+	 */
+	static MimeMessage signMessageWithDKIM(MimeMessage message, Email email) {
+		try {
+			final DkimSigner dkimSigner = new DkimSigner(email.getSigningDomain(), email.getSelector(),
+					email.getDkimPrivateKeyInputStream());
+			dkimSigner.setIdentity(email.getFromRecipient().getAddress());
+			dkimSigner.setHeaderCanonicalization(Canonicalization.SIMPLE);
+			dkimSigner.setBodyCanonicalization(Canonicalization.RELAXED);
+			dkimSigner.setSigningAlgorithm(SigningAlgorithm.SHA256_WITH_RSA);
+			dkimSigner.setLengthParam(true);
+			dkimSigner.setZParam(false);
+			return new DkimMessage(message, dkimSigner);
+		} catch (IOException | NoSuchAlgorithmException | InvalidKeySpecException | MessagingException e) {
+			throw new MailException(format(MailException.INVALID_DOMAINKEY, e.getMessage()), e);
+		}
+	}
+
+	/**
+	 * This class conveniently wraps all necessary mimemessage parts that need to be filled with content, attachments etc. The root is
+	 * ultimately sent using JavaMail.<br> <br> The constructor creates a new email message constructed from {@link MimeMultipart} as
+	 * follows:
+	 * <p/>
+	 * <pre>
+	 * - root
+	 * 	- related
+	 * 		- alternative
+	 * 			- mail tekst
+	 * 			- mail html tekst
+	 * 		- embedded images
+	 * 	- attachments
+	 * </pre>
+	 *
+	 * @author Benny Bottema
+	 */
+	private static class MimeEmailMessageWrapper {
+
+		private final MimeMultipart multipartRoot;
+
+		private final MimeMultipart multipartRelated;
+
+		private final MimeMultipart multipartAlternativeMessages;
+
+		/**
+		 * Creates an email skeleton structure, so that embedded images, attachments and (html) texts are being processed properly.
+		 */
+		MimeEmailMessageWrapper() {
+			multipartRoot = new MimeMultipart("mixed");
+			final MimeBodyPart contentRelated = new MimeBodyPart();
+			multipartRelated = new MimeMultipart("related");
+			final MimeBodyPart contentAlternativeMessages = new MimeBodyPart();
+			multipartAlternativeMessages = new MimeMultipart("alternative");
+			try {
+				// construct mail structure
+				multipartRoot.addBodyPart(contentRelated);
+				contentRelated.setContent(multipartRelated);
+				multipartRelated.addBodyPart(contentAlternativeMessages);
+				contentAlternativeMessages.setContent(multipartAlternativeMessages);
+			} catch (final MessagingException e) {
+				throw new MailException(e.getMessage(), e);
+			}
+		}
+
+	}
+
+	/**
+	 * Overrides the default email address validation restrictions {@link #emailAddressCriteria} when validating and sending emails using
+	 * the current <code>Mailer</code> instance.
+	 */
+	public void setEmailAddressCriteria(EnumSet<EmailAddressCriteria> emailAddressCriteria) {
+		this.emailAddressCriteria = emailAddressCriteria;
+	}
+}