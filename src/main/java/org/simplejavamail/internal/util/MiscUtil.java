package org.simplejavamail.internal.util;

import org.simplejavamail.email.Recipient;

import javax.annotation.Nonnull;
import javax.annotation.Nullable;
import javax.mail.Message.RecipientType;
import javax.mail.internet.AddressException;
import javax.mail.internet.InternetAddress;
import javax.mail.internet.MimeUtility;
import java.io.BufferedInputStream;
import java.io.ByteArrayOutputStream;
import java.io.IOException;
import java.io.InputStream;
import java.io.UnsupportedEncodingException;
import java.nio.charset.Charset;
import java.util.AbstractMap;
import java.util.ArrayList;
import java.util.Collection;
import java.util.List;
import java.util.Map;
import java.util.regex.Pattern;

import static java.lang.Integer.toHexString;
import static java.util.Arrays.asList;
import static java.util.regex.Pattern.compile;
import static org.simplejavamail.internal.util.Preconditions.assumeTrue;
import static org.simplejavamail.internal.util.Preconditions.checkNonEmptyArgument;

public final class MiscUtil {

	private static final Pattern MATCH_INSIDE_CIDBRACKETS = compile("<?([^>]*)>?");

	private static final Pattern COMMA_DELIMITER_PATTERN = compile("(@.*?>?)\\s*[,;]");
	private static final Pattern TRAILING_TOKEN_DELIMITER_PATTERN = compile("<\\|>$");
	private static final Pattern TOKEN_DELIMITER_PATTERN = compile("\\s*<\\|>\\s*");

	public static <T> T checkNotNull(final T value, final String msg) {
		if (value == null) {
			throw new NullPointerException(msg);
		}
		return value;
	}

	public static <T> T checkArgumentNotEmpty(final T value, final String msg) {
		if (valueNullOrEmpty(value)) {
			throw new IllegalArgumentException(msg);
		}
		return value;
	}

	public static <T> boolean valueNullOrEmpty(final T value) {
		return value == null ||
				(value instanceof String && ((String) value).isEmpty()) ||
				(value instanceof Collection && ((Collection<?>) value).isEmpty()) ||
				(value instanceof byte[] && ((byte[]) value).length == 0);
	}

	public static String buildLogString(final byte[] bytes, final boolean isReceived) {
		final StringBuilder debugMsg = new StringBuilder();
		debugMsg.append(isReceived ? "Received: " : "Sent: ");
		for (final byte aByte : bytes) {
			debugMsg.append(toHexString(toInt(aByte))).append(" ");
		}
		return debugMsg.toString();
	}

	public static int toInt(final byte b) {
		return b & 0xFF;
	}

	/**
	 * To make sure email clients can interpret text properly, we need to encode some values according to RFC-2047.
	 */
	public static String encodeText(@Nullable final String name) {
		if (name == null) {
			return null;
		}
		try {
			return MimeUtility.encodeText(name);
		} catch (final UnsupportedEncodingException e) {
			throw new IllegalArgumentException(e.getMessage(), e);
		}
	}

	@Nullable
	public static String extractCID(@Nullable final String cid) {
		return (cid != null) ? MATCH_INSIDE_CIDBRACKETS.matcher(cid).replaceAll("$1") : null;
	}

	/**
	 * Uses standard JDK java to read an inputstream to String using the given encoding (in {@link ByteArrayOutputStream#toString(String)}).
	 */
	@Nonnull
	public static String readInputStreamToString(@Nonnull final InputStream inputStream, @Nonnull final Charset charset)
			throws IOException {
		final BufferedInputStream bufferedInputStream = new BufferedInputStream(inputStream);
		final ByteArrayOutputStream byteArrayOutputStream = new ByteArrayOutputStream();
		int result = bufferedInputStream.read();
		while (result != -1) {
			byteArrayOutputStream.write((byte) result);
			result = bufferedInputStream.read();
		}
		return byteArrayOutputStream.toString(checkNonEmptyArgument(charset, "charset").name());
	}

	/**
	 * Recognizes the tails of each address entry, so it can replace the [';] delimiters, thereby disambiguating the delimiters, since they can
	 * appear in names as well (making it difficult to split on [,;] delimiters.
	 *
	 * @param emailAddressList The delimited list of addresses (or single address) optionally including the name.
	 * @return Array of address entries optionally including the names, trimmed for spaces or trailing delimiters.
	 */
	@Nonnull
	public static String[] extractEmailAddresses(@Nonnull final String emailAddressList) {
		checkNonEmptyArgument(emailAddressList, "emailAddressList");
		// recognize value tails and replace the delimiters there, disambiguating delimiters
		final String unambiguousDelimitedList = COMMA_DELIMITER_PATTERN.matcher(emailAddressList).replaceAll("$1<|>");
		final String withoutTrailingDelimeter = TRAILING_TOKEN_DELIMITER_PATTERN.matcher(unambiguousDelimitedList).replaceAll("");
		return TOKEN_DELIMITER_PATTERN.split(withoutTrailingDelimeter, 0);
	}
	
	/**
	 * @param name         The name to use as fixed name or as default (depending on <code>fixedName</code> flag). Regardless of that flag, if a name
	 *                     is <code>null</code>, the other one will be used.
	 * @param fixedName    Determines if the given name should be used as override.
	 * @param emailAddress An RFC2822 compliant email address, which can contain a name inside as well.
	 */
	@Nonnull
	public static Recipient interpretRecipient(@Nullable final String name, boolean fixedName, @Nonnull final String emailAddress, @Nullable final RecipientType type) {
		try {
			final InternetAddress parsedAddress = InternetAddress.parse(emailAddress, false)[0];
			final String relevantName = (fixedName || parsedAddress.getPersonal() == null)
					? defaultTo(name, parsedAddress.getPersonal())
					: defaultTo(parsedAddress.getPersonal(), name);
			return new Recipient(relevantName, parsedAddress.getAddress(), type);
		} catch (final AddressException e) {
			// InternetAddress failed to parse the email address even in non-strict mode
			// just assume the address was too complex rather than plain wrong, and let our own email validation
			// library take care of it when sending the email
			return new Recipient(name, emailAddress, type);
		}
	}
	
	@Nullable
	public static <T> T defaultTo(@Nullable final T value, @Nullable final T defaultValue) {
		return value != null ? value : defaultValue;
	}

	@SuppressWarnings("unchecked")
	public static <T> T loadLibraryClass(@Nonnull String libraryClassWhichShouldBeAvailable,
										 @Nonnull String apiClassToLoad,
										 @Nonnull String libraryNotFoundMessage,
										 @Nonnull String otherExceptions) {
		if (!classAvailable(libraryClassWhichShouldBeAvailable)) {
			throw new LibraryLoaderException(libraryNotFoundMessage);
		}
		
		try {
			return (T) Class.forName(apiClassToLoad).newInstance();
		} catch (Exception | NoClassDefFoundError e) {
			throw new LibraryLoaderException(otherExceptions, e);
		}
	}
	
	public static boolean classAvailable(@Nonnull String className) {
		try {
			Class.forName(className);
			return true;
		} catch (ClassNotFoundException | NoClassDefFoundError e) {
			return false;
		}
	}
	
<<<<<<< HEAD
	@SuppressWarnings("unchecked")
	public static <T1,T2> Map.Entry<T1,T2>[] zip(T1[] zipLeft, T2[] zipRight) {
		return zip(asList(zipLeft), asList(zipRight)).toArray(new Map.Entry[] {});
	}
	
	public static <T1,T2> List<Map.Entry<T1,T2>> zip(List<T1> zipLeft, List<T2> zipRight) {
		assumeTrue(zipLeft.size() == zipRight.size(), "Can't zip lists, sizes are not equals");
		List<Map.Entry<T1,T2>> zipped = new ArrayList<>();
		for (int i = 0; i < zipLeft.size(); i++) {
			zipped.add(new AbstractMap.SimpleEntry<>(zipLeft.get(i), zipRight.get(i)));
		}
		return zipped;
=======
	public static String normalizeNewlines(String text) {
		return text.replaceAll("\\r\\n", "\n").replaceAll("\\r", "\n");
>>>>>>> fa16cdd5
	}
}<|MERGE_RESOLUTION|>--- conflicted
+++ resolved
@@ -172,7 +172,6 @@
 		}
 	}
 	
-<<<<<<< HEAD
 	@SuppressWarnings("unchecked")
 	public static <T1,T2> Map.Entry<T1,T2>[] zip(T1[] zipLeft, T2[] zipRight) {
 		return zip(asList(zipLeft), asList(zipRight)).toArray(new Map.Entry[] {});
@@ -185,9 +184,9 @@
 			zipped.add(new AbstractMap.SimpleEntry<>(zipLeft.get(i), zipRight.get(i)));
 		}
 		return zipped;
-=======
+	}
+	
 	public static String normalizeNewlines(String text) {
 		return text.replaceAll("\\r\\n", "\n").replaceAll("\\r", "\n");
->>>>>>> fa16cdd5
 	}
 }