package org.simplejavamail.api.mailer;

import org.hazlewood.connor.bottema.emailaddress.EmailAddressCriteria;
import org.simplejavamail.api.internal.clisupport.model.Cli;
import org.simplejavamail.api.internal.clisupport.model.CliBuilderApiType;
import org.simplejavamail.api.mailer.config.TransportStrategy;

import javax.annotation.Nonnull;
import javax.annotation.Nullable;
import javax.mail.Session;
import java.util.EnumSet;
import java.util.List;
import java.util.Map;
import java.util.Properties;
import java.util.UUID;
import java.util.concurrent.ExecutorService;
import java.util.concurrent.Executors;
import java.util.concurrent.LinkedBlockingQueue;

/**
 * Builder superclass which contains API to take care of all generic Mailer properties unrelated to the SMTP server
 * (host, port, username, password and transport strategy).
 * <p>
 * To start a new Mailer builder, refer to {@link MailerRegularBuilder}.
 */
@Cli.BuilderApiNode(builderApiType = CliBuilderApiType.MAILER)
public interface MailerGenericBuilder<T extends MailerGenericBuilder<?>> {
	/**
	 * The default maximum timeout value for the transport socket is <code>{@value}</code> milliseconds (affects socket connect-,
	 * read- and write timeouts). Can be overridden from a config file or through System variable.
	 */
	int DEFAULT_SESSION_TIMEOUT_MILLIS = 60_000;
	/**
	 * {@value}
	 *
	 * @see #withThreadPoolSize(Integer)
	 */
	int DEFAULT_POOL_SIZE = 10;
	/**
	 * {@value}
	 *
	 * @see #withThreadPoolKeepAliveTime(Integer)
	 */
	int DEFAULT_POOL_KEEP_ALIVE_TIME = 1;
	/**
	 * {@value}
	 *
	 * @see #withConnectionPoolCoreSize(Integer)
	 */
	int DEFAULT_CONNECTIONPOOL_CORE_SIZE = 0;
	/**
	 * {@value}
	 *
	 * @see #withConnectionPoolMaxSize(Integer)
	 */
	int DEFAULT_CONNECTIONPOOL_MAX_SIZE = 4;
	/**
	 * {@value}
	 *
	 * @see #withConnectionPoolExpireAfterMillis(Integer)
	 */
	int DEFAULT_CONNECTIONPOOL_EXPIREAFTER_MILLIS = 5000;
	/**
	 * Default port is <code>{@value}</code>.
	 */
	int DEFAULT_PROXY_PORT = 1080;
	/**
	 * The temporary intermediary SOCKS5 relay server bridge is a server that sits in between JavaMail and the remote proxy.
	 * Default port is <code>{@value}</code>.
	 */
	int DEFAULT_PROXY_BRIDGE_PORT = 1081;
	/**
	 * Defaults to <code>{@value}</code>, sending mails rather than just only logging the mails.
	 */
	boolean DEFAULT_TRANSPORT_MODE_LOGGING_ONLY = false;
	/**
	 * Defaults to <code>{@value}</code>, sending mails rather than just only logging the mails.
	 */
	boolean DEFAULT_JAVAXMAIL_DEBUG = false;

	/**
	 * Changes the default for sending emails and testing server connections to asynchronous (batch mode).
	 * <p>
	 * In case of asynchronous mode, make sure you configure logging to file or inspect the returned {@link AsyncResponse}.
	 * <p>
	 * Note that you can configure a couple of concurrency properties such as thread pool size, keepAlivetime, connection pool size (or even a cluster) etc.
	 *
	 * <p>
	 * <strong>Note:</strong> without configuring a thread pool (see {@link #withExecutorService(ExecutorService)} or
	 * @see #withExecutorService(ExecutorService)
	 * @see #withThreadPoolSize(Integer)
	 * @see #withThreadPoolKeepAliveTime(Integer)
	 * @see #withConnectionPoolCoreSize(Integer)
	 * @see #withConnectionPoolMaxSize(Integer)
	 * @see #withConnectionPoolExpireAfterMillis(Integer)
	 */
	T async();

	/**
	 * Delegates to {@link #withProxyHost(String)} and {@link #withProxyPort(Integer)}.
	 */
	@Cli.ExcludeApi(reason = "API is a subset of a more detailed API")
	T withProxy(@Nullable String proxyHost, @Nullable Integer proxyPort);

	/**
	 * Sets proxy server settings, by delegating to:
	 * <ol>
	 * <li>{@link #withProxyHost(String)}</li>
	 * <li>{@link #withProxyPort(Integer)}</li>
	 * <li>{@link #withProxyUsername(String)}</li>
	 * <li>{@link #withProxyPassword(String)}</li>
	 * </ol>
	 *
	 * @param proxyHost See linked documentation above.
	 * @param proxyPort See linked documentation above.
	 * @param proxyUsername See linked documentation above.
	 * @param proxyPassword See linked documentation above.
	 */
	T withProxy(@Nullable String proxyHost, @Nullable Integer proxyPort, @Nullable String proxyUsername, @Nullable String proxyPassword);

	/**
	 * Sets the optional proxy host, which will override any default that might have been set (through properties file or programmatically).
	 */
	@Cli.ExcludeApi(reason = "API is a subset of a more details API")
	T withProxyHost(@Nullable String proxyHost);

	/**
	 * Sets the proxy port, which will override any default that might have been set (through properties file or programmatically).
	 * <p>
	 * Defaults to {@value DEFAULT_PROXY_PORT} if no custom default property was configured.
	 */
	@Cli.ExcludeApi(reason = "API is a subset of a more details API")
	T withProxyPort(@Nullable Integer proxyPort);

	/**
	 * Sets the optional username to authenticate with the proxy. If set, Simple Java Mail will use its built in proxy bridge to
	 * perform the SOCKS authentication, as the underlying JavaMail framework doesn't support this directly. The execution path
	 * then will be:
	 * <p>
	 * {@code Simple Java Mail client -> JavaMail -> anonymous authentication with local proxy bridge -> full authentication with remote SOCKS proxy -> SMTP server}.
	 */
	@Cli.ExcludeApi(reason = "API is a subset of a more details API")
	T withProxyUsername(@Nullable String proxyUsername);

	/**
	 * Sets the optional password to authenticate with the proxy.
	 * <p>
	 * <strong>Note:</strong> this is only works in combination with the {@value org.simplejavamail.internal.modules.AuthenticatedSocksModule#NAME}.
	 *
	 * @see #withProxyUsername(String)
	 */
	@Cli.ExcludeApi(reason = "API is a subset of a more details API")
	T withProxyPassword(@Nullable String proxyPassword);

	/**
	 * Relevant only when using username authentication with a proxy.
	 * <p>
	 * Overrides the default for the intermediary SOCKS5 relay server bridge, which is a server that sits in between JavaMail and the remote proxy.
	 * <p>
	 * Defaults to {@value DEFAULT_PROXY_BRIDGE_PORT} if no custom default property was configured.
	 * <p>
	 * <strong>Note:</strong> this is only works in combination with the {@value org.simplejavamail.internal.modules.AuthenticatedSocksModule#NAME}.
	 *
	 * @param proxyBridgePort The port to use for the proxy bridging server.
	 *
	 * @see #withProxyUsername(String)
	 */
	T withProxyBridgePort(@Nonnull Integer proxyBridgePort);

	/**
	 * This flag is set on the Session instance through {@link Session#setDebug(boolean)} so that it generates debug information. To get more
	 * information out of the underlying JavaMail framework or out of Simple Java Mail, increase logging config of your chosen logging framework.
	 *
	 * @param debugLogging Enables or disables debug logging with {@code true} or {@code false}.
	 */
	T withDebugLogging(@Nonnull Boolean debugLogging);

	/**
	 * Controls the timeout to use when sending emails (affects socket connect-, read- and write timeouts).
	 * <p>
	 * Will configure a set of properties on the Session instance with the given value, of which the names
	 * depend on the transport strategy:
	 * <ul>
	 *     <li>{@link TransportStrategy#propertyNameConnectionTimeout()}</li>
	 *     <li>{@link TransportStrategy#propertyNameTimeout()}</li>
	 *     <li>{@link TransportStrategy#propertyNameWriteTimeout()}</li>
	 * </ul>
	 *
	 * @param sessionTimeout Duration to use for session timeout.
	 */
	T withSessionTimeout(@Nonnull Integer sessionTimeout);

	/**
	 * Sets the email address validation restrictions when validating and sending emails using the current <code>Mailer</code> instance.
	 * <p>
	 * Defaults to {@link EmailAddressCriteria#RFC_COMPLIANT} if not overridden with a ({@code null}) value.
	 *
	 * @see EmailAddressCriteria
	 * @see #clearEmailAddressCriteria()
	 * @see #resetEmailAddressCriteria()
	 */
	T withEmailAddressCriteria(@Nonnull EnumSet<EmailAddressCriteria> emailAddressCriteria);

	/**
	 * <strong>For advanced use cases.</strong>
	 * <p>
	 * Allows you to fully customize and manage the thread pool, threads and concurrency characteristics when
	 * sending in batch mode.
	 * <p>
	 * Without calling this, by default the {@code NonJvmBlockingThreadPoolExecutor} is used:
	 * <ul>
	 *     <li>with max threads fixed to the given pool size (default is {@value #DEFAULT_POOL_SIZE})</li>
	 *     <li>with keepAliveTime as specified (if greater than zero, core threads will also time out and die off), default is {@value #DEFAULT_POOL_KEEP_ALIVE_TIME}</li>
	 *     <li>A {@link LinkedBlockingQueue}</li>
	 *     <li>The {@code NamedThreadFactory}, which creates named non-daemon threads</li>
	 * </ul>
	 * <p>
	 * <strong>Note:</strong> What makes it NonJvm is that the default keepAliveTime is set to the lowest non-zero value (so 1), so that
	 * any threads will die off as soon as possible, as not to block the JVM from shutting down.
	 * <p>
	 * <strong>Note:</strong> this only works in combination with the {@value org.simplejavamail.internal.modules.BatchModule#NAME}.
	 *
	 * @param executorService A custom executor service (ThreadPoolExecutor), replacing the {@code NonJvmBlockingThreadPoolExecutor}.
	 */
	T withExecutorService(@Nonnull ExecutorService executorService);

	/**
	 * Sets max thread pool size to the given size (default is {@value #DEFAULT_POOL_SIZE}).
	 * <p>
	 * <strong>Note:</strong> this is only used in combination with the {@value org.simplejavamail.internal.modules.BatchModule#NAME}.
	 *
	 * @param threadPoolSize See main description.
	 *
	 * @see #resetThreadPoolSize()
	 * @see #withThreadPoolSize(Integer)
	 */
	T withThreadPoolSize(@Nonnull Integer threadPoolSize);

	/**
	 * When set to a non-zero value (milliseconds), this keepAlivetime is applied to <em>both</em> core and extra threads. This is so that
	 * these threads can never block the JVM from exiting once they finish their task. This is different from daemon threads,
	 * which are abandonded without waiting for them to finish the tasks.
	 * <p>
	 * When set to zero, this keepAliveTime is applied only to extra threads, not core threads. This is the classic executor
	 * behavior, but this blocks the JVM from exiting.
	 * <p>
	 * Defaults to {@value #DEFAULT_POOL_KEEP_ALIVE_TIME}ms.
	 * <p>
	 * <strong>Note:</strong> this is only used in combination with the {@value org.simplejavamail.internal.modules.BatchModule#NAME}.
	 *
	 * @param threadPoolKeepAliveTime Value in milliseconds. See main description for details.
	 *
	 * @see #resetThreadPoolKeepAliveTime()
	 */
	T withThreadPoolKeepAliveTime(@Nonnull Integer threadPoolKeepAliveTime);

	/**
	 * By defining a clusterKey, you can form clusters where other {@link Mailer} instances define
	 * individual connection pools within the same cluster.
	 * <p>
	 * By default a cluster key is uniquely generated, so a new cluster is always generated for a single Mailer,
	 * thus effectively nothing is clustered.
	 *
	 * @see <a href="FIXME">Clustering with Simple Java Mail</a>
	 */
	T withClusterKey(@Nonnull UUID clusterKey);

	/**
	 * Configures the connection pool's core size (default {@value DEFAULT_CONNECTIONPOOL_CORE_SIZE}), which means the SMTP connection pool will keep X connections open at all times until shut down.
	 * Note that this also means that if you configure an auto-expiry timeout, these connections die off and new ones are created immediately to maintain core size.
	 * <p>
	 * <strong>Note:</strong> this is only used in combination with the {@value org.simplejavamail.internal.modules.BatchModule#NAME}.
	 */
	T withConnectionPoolCoreSize(@Nonnull Integer connectionPoolCoreSize);

	/**
	 * Configured the connection pool's max size (default {@value DEFAULT_CONNECTIONPOOL_MAX_SIZE}) in case of high thread contention. Note that this determines how many connections can
	 * be open at any one time to a single server. Make sure
	 * your
	 * server can handle load coming from all connections.
	 * <p>
	 * There's no point having hundred concurrent connections if it degrades your server's performance.
	 * <p>
	 * In addition, if your server makes connections wait, it means threads will be waiting on the {@link javax.mail.Transport} instance to start their work load, instead of threads being blocked
	 * on a <em>claim</em> for an available {@code Transport} instance. In other words: by having an oversized connection pool, you inadvertently bypass the blocking claim mechanism of the
	 * connection pool and wait on the Transport directly instead.
	 * <p>
	 * <strong>Note:</strong> this is only used in combination with the {@value org.simplejavamail.internal.modules.BatchModule#NAME}.
	 */
	T withConnectionPoolMaxSize(@Nonnull Integer connectionPoolMaxSize);

	/**
	 * If {@code >0}, configures the connection pool to automatically close connections after some milliseconds (default {@value DEFAULT_CONNECTIONPOOL_EXPIREAFTER_MILLIS}) since last usage.
	 * <p>
	 * Note that if you combine this with {@link #withConnectionPoolCoreSize(Integer)} also {@code >0} (default is {@value DEFAULT_CONNECTIONPOOL_CORE_SIZE}), connections will keep
	 * closing and openings to keep core pool populated until shut down.
	 * <p>
	 * <strong>Note:</strong> this is only used in combination with the {@value org.simplejavamail.internal.modules.BatchModule#NAME}.
	 */
	T withConnectionPoolExpireAfterMillis(@Nonnull Integer connectionPoolExpireAfterMillis);

	/**
	 * Determines whether at the very last moment an email is sent out using JavaMail's native API or whether the email is simply only logged.
	 *
	 * @param transportModeLoggingOnly Flag {@code true} or {@code false} that enables or disables logging only mode when sending emails.
	 *
	 * @see #resetTransportModeLoggingOnly()
	 */
	T withTransportModeLoggingOnly(@Nonnull Boolean transportModeLoggingOnly);

	/**
	 * Configures the new session to only accept server certificates issued to one of the provided hostnames. Note that verifying server identity
	 * can be turned on and off with {@link #verifyingServerIdentity(boolean)}.
	 * <p>
	 * Passing an empty list resets the current session's trust behavior to the default, and is equivalent to never calling this method in the first
	 * place.
	 * <p>
	 * <strong>Security warning:</strong> Any certificate matching any of the provided host names will be accepted, regardless of the certificate
	 * issuer; attackers can abuse this behavior by serving a matching self-signed certificate during a man-in-the-middle attack.
	 * <p>
	 * This method sets the property {@code mail.smtp.ssl.trust} to a space-separated list of the provided {@code hosts}. If the provided list is
	 * empty, {@code mail.smtp.ssl.trust} is unset.
	 *
	 * @see <a href="https://javaee.github.io/javamail/docs/api/com/sun/mail/smtp/package-summary.html#mail.smtp.ssl.trust"><code>mail.smtp.ssl.trust</code></a>
	 * @see #trustingAllHosts(boolean)
	 * @see <a href="https://www.oracle.com/technetwork/java/sslnotes-150073.txt">Notes for use of SSL with JavaMail</a>
	 */
	T trustingSSLHosts(String... sslHostsToTrust);

	/**
	 * Configures the current session to trust all hosts. Defaults to true, but this allows you to white list <em>only</em> certain hosts.
	 * <p>
	 * Note that this is <em>not</em> the same as server identity verification, which is enabled through {@link #verifyingServerIdentity(boolean)}.
	 * It would be prudent to have at least one of these features turned on, lest you be vulnerable to man-in-the-middle attacks.
	 *
	 * @see <a href="https://javaee.github.io/javamail/docs/api/com/sun/mail/smtp/package-summary.html#mail.smtp.ssl.trust">mail.smtp.ssl.trust</a>
	 * @see #trustingSSLHosts(String...)
	 * @see <a href="https://www.oracle.com/technetwork/java/sslnotes-150073.txt">Notes for use of SSL with JavaMail</a>
	 */
	T trustingAllHosts(boolean trustAllHosts);

<<<<<<< HEAD
=======
	/**
	 * Configures the current session to not verify the server's identity on an SSL connection. Defaults to true.
	 * <p>
	 * Note that this is <em>not</em> the same as {@link #trustingAllHosts(boolean)} or {@link #trustingSSLHosts(String...)}.<br>
	 * It would be prudent to have at least one of these features turned on, lest you be vulnerable to man-in-the-middle attacks.
	 *
	 * @see <a href="https://javaee.github.io/javamail/docs/api/com/sun/mail/smtp/package-summary.html#mail.smtp.ssl.checkserveridentity">mail.smtp.ssl.checkserveridentity</a>
	 * @see #trustingAllHosts(boolean)
	 * @see #trustingSSLHosts(String...)
	 * @see <a href="https://www.oracle.com/technetwork/java/sslnotes-150073.txt">Notes for use of SSL with JavaMail</a>
	 */
	T verifyingServerIdentity(boolean verifyingServerIdentity);
	
>>>>>>> 84d6017d
	/**
	 * Adds the given properties to the total list applied to the {@link Session} when building a mailer.
	 *
	 * @see #withProperties(Map)
	 * @see #withProperty(String, Object)
	 * @see #clearProperties()
	 */
	T withProperties(@Nonnull Properties properties);

	/**
	 * @see #withProperties(Properties)
	 * @see #clearProperties()
	 */
	T withProperties(@Nonnull Map<String, String> properties);

	/**
	 * Sets property or removes it if the provided value is <code>null</code>. If provided, the value is always converted <code>toString()</code>.
	 *
	 * @param propertyName  The name of the property that wil be set on the internal Session object.
	 * @param propertyValue The text value of the property that wil be set on the internal Session object.
	 *
	 * @see #withProperties(Properties)
	 * @see #clearProperties()
	 */
	T withProperty(@Nonnull String propertyName, @Nullable Object propertyValue);

	/**
	 * Resets session time to its default ({@value DEFAULT_SESSION_TIMEOUT_MILLIS}).
	 *
	 * @see #withSessionTimeout(Integer)
	 */
	T resetSessionTimeout();

	/**
	 * Resets emailAddressCriteria to {@link EmailAddressCriteria#RFC_COMPLIANT}.
	 *
	 * @see #withEmailAddressCriteria(EnumSet)
	 * @see #clearEmailAddressCriteria()
	 */
	T resetEmailAddressCriteria();

	/**
	 * Resets the executor services to be used back to the default, created by the Batch module if loaded, or else
	 * {@link Executors#newSingleThreadExecutor()}.
	 * <p>
	 * <strong>Note:</strong> this is only used in combination with the {@value org.simplejavamail.internal.modules.BatchModule#NAME}.
	 *
	 * @see #withExecutorService(ExecutorService)
	 * @see
	 * <a href="https://javadoc.io/page/org.simplejavamail/simple-java-mail/latest/org/simplejavamail/internal/batchsupport/concurrent/NonJvmBlockingThreadPoolExecutor.html">Batch module's NonJvmBlockingThreadPoolExecutor</a>
	 */
	T resetExecutorService();

	/**
	 * Resets max thread pool size to its default of {@value #DEFAULT_POOL_SIZE}.
	 * <p>
	 * <strong>Note:</strong> this is only used in combination with the {@value org.simplejavamail.internal.modules.BatchModule#NAME}.
	 *
	 * @see #withThreadPoolSize(Integer)
	 */
	T resetThreadPoolSize();

	/**
	 * Resets thread pool keepAliveTime to its default ({@value #DEFAULT_POOL_KEEP_ALIVE_TIME}).
	 * <p>
	 * <strong>Note:</strong> this is only used in combination with the {@value org.simplejavamail.internal.modules.BatchModule#NAME}.
	 *
	 * @see #withThreadPoolKeepAliveTime(Integer)
	 */
	T resetThreadPoolKeepAliveTime();

	/**
	 * Reset the cluster key to empty, so it will be generated uniquely, avoiding clustering with any other {@link Mailer}.
	 */
	T resetClusterKey();

	/**
	 * Resets connection pool core size to its default ({@value #DEFAULT_CONNECTIONPOOL_CORE_SIZE}).
	 * <p>
	 * <strong>Note:</strong> this is only used in combination with the {@value org.simplejavamail.internal.modules.BatchModule#NAME}.
	 *
	 * @see #withConnectionPoolCoreSize(Integer)
	 */
	T resetConnectionPoolCoreSize();

	/**
	 * Resets connection pool max size to its default ({@value #DEFAULT_CONNECTIONPOOL_MAX_SIZE}).
	 * <p>
	 * <strong>Note:</strong> this is only used in combination with the {@value org.simplejavamail.internal.modules.BatchModule#NAME}.
	 *
	 * @see #withConnectionPoolMaxSize(Integer)
	 */
	T resetConnectionPoolMaxSize();

	/**
	 * Resets connection pool expire-after-milliseconds property to its default ({@value #DEFAULT_CONNECTIONPOOL_EXPIREAFTER_MILLIS}).
	 * <p>
	 * <strong>Note:</strong> this is only used in combination with the {@value org.simplejavamail.internal.modules.BatchModule#NAME}.
	 *
	 * @see #withConnectionPoolExpireAfterMillis(Integer)
	 */
	T resetConnectionPoolExpireAfterMillis();

	/**
	 * Resets transportModeLoggingOnly to {@value #DEFAULT_TRANSPORT_MODE_LOGGING_ONLY}.
	 *
	 * @see #withTransportModeLoggingOnly(Boolean)
	 */
	T resetTransportModeLoggingOnly();

	/**
	 * Empties all proxy configuration.
	 */
	T clearProxy();

	/**
	 * Removes all email address criteria, meaning validation won't take place.
	 *
	 * @see #withEmailAddressCriteria(EnumSet)
	 * @see #resetEmailAddressCriteria()
	 */
	T clearEmailAddressCriteria();

	/**
	 * Removes all trusted hosts from the list.
	 *
	 * @see #trustingSSLHosts(String...)
	 */
	T clearTrustedSSLHosts();

	/**
	 * Removes all properties.
	 *
	 * @see #withProperties(Properties)
	 */
	T clearProperties();

	@Cli.ExcludeApi(reason = "This API is specifically for Java use")
	Mailer buildMailer();

	/**
	 * @see #async()
	 */
	boolean isAsync();

	/**
	 * @see #withProxyHost(String)
	 */
	@Nullable
	String getProxyHost();

	/**
	 * @see #withProxyPort(Integer)
	 */
	@Nullable
	Integer getProxyPort();

	/**
	 * @see #withProxyUsername(String)
	 */
	@Nullable
	String getProxyUsername();

	/**
	 * @see #withProxyPassword(String)
	 */
	@Nullable
	String getProxyPassword();

	/**
	 * @see #withProxyBridgePort(Integer)
	 */
	@Nullable
	Integer getProxyBridgePort();

	/**
	 * @see #withDebugLogging(Boolean)
	 */
	boolean isDebugLogging();

	/**
	 * @see #withSessionTimeout(Integer)
	 */
	@Nullable
	Integer getSessionTimeout();

	/**
	 * @see #withEmailAddressCriteria(EnumSet)
	 */
	@Nullable
	EnumSet<EmailAddressCriteria> getEmailAddressCriteria();

	/**
	 * @see #withExecutorService(ExecutorService)
	 */
	@Nullable
	ExecutorService getExecutorService();

	/**
	 * @see #withThreadPoolSize(Integer)
	 */
	@Nonnull
	Integer getThreadPoolSize();

	/**
	 * @see #withThreadPoolKeepAliveTime(Integer)
	 */
	@Nonnull
	Integer getThreadPoolKeepAliveTime();

	/**
	 * @see #withClusterKey(UUID)
	 */
	@Nonnull
	UUID getClusterKey();

	/**
	 * @see #withConnectionPoolCoreSize(Integer)
	 */
	@Nonnull
	Integer getConnectionPoolCoreSize();

	/**
	 * @see #withConnectionPoolMaxSize(Integer)
	 */
	@Nonnull
	Integer getConnectionPoolMaxSize();

	/**
	 * @see #withConnectionPoolExpireAfterMillis(Integer)
	 */
	@Nonnull
	Integer getConnectionPoolExpireAfterMillis();

	/**
	 * @see #trustingSSLHosts(String...)
	 */
	@Nullable
	List<String> getSslHostsToTrust();

	/**
	 * @see #trustingAllHosts(boolean)
	 */
	boolean isTrustAllSSLHost();

<<<<<<< HEAD
=======
	/**
	 * @see #verifyingServerIdentity(boolean)
	 */
	boolean isVerifyingServerIdentity();
	
>>>>>>> 84d6017d
	/**
	 * @see #withTransportModeLoggingOnly(Boolean)
	 */
	boolean isTransportModeLoggingOnly();

	/**
	 * @see #withProperties(Properties)
	 */
	@Nullable
	Properties getProperties();
}<|MERGE_RESOLUTION|>--- conflicted
+++ resolved
@@ -339,8 +339,6 @@
 	 */
 	T trustingAllHosts(boolean trustAllHosts);
 
-<<<<<<< HEAD
-=======
 	/**
 	 * Configures the current session to not verify the server's identity on an SSL connection. Defaults to true.
 	 * <p>
@@ -353,8 +351,7 @@
 	 * @see <a href="https://www.oracle.com/technetwork/java/sslnotes-150073.txt">Notes for use of SSL with JavaMail</a>
 	 */
 	T verifyingServerIdentity(boolean verifyingServerIdentity);
-	
->>>>>>> 84d6017d
+
 	/**
 	 * Adds the given properties to the total list applied to the {@link Session} when building a mailer.
 	 *
@@ -600,14 +597,11 @@
 	 */
 	boolean isTrustAllSSLHost();
 
-<<<<<<< HEAD
-=======
 	/**
 	 * @see #verifyingServerIdentity(boolean)
 	 */
 	boolean isVerifyingServerIdentity();
-	
->>>>>>> 84d6017d
+
 	/**
 	 * @see #withTransportModeLoggingOnly(Boolean)
 	 */
