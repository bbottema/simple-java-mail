package org.simplejavamail.mailer.internal;

import org.simplejavamail.api.mailer.config.OperationalConfig;

import javax.annotation.Nonnull;
import java.util.Collections;
import java.util.List;
import java.util.Properties;
import java.util.UUID;
import java.util.concurrent.ExecutorService;

/**
 * @see OperationalConfig
 */
// FIXME Lombok, especially builder pattern
class OperationalConfigImpl implements OperationalConfig {
	/**
	 * @see org.simplejavamail.api.mailer.MailerGenericBuilder#withSessionTimeout(Integer)
	 */
	private final int sessionTimeout;
	
	/**
	 * Can be overridden when calling {@code mailer.send(async = true)}.
	 *
	 * @see org.simplejavamail.api.mailer.MailerGenericBuilder#async()
	 */
	private final boolean async;
	/**
	 * @see org.simplejavamail.api.mailer.MailerGenericBuilder#withProperties(Properties)
	 */
	private final Properties properties;

	/**
	 * @see org.simplejavamail.api.mailer.MailerGenericBuilder#withThreadPoolSize(Integer)
	 */
	private final int threadPoolSize;

	/**
	 * @see org.simplejavamail.api.mailer.MailerGenericBuilder#withThreadPoolKeepAliveTime(Integer)
	 */
	private final int threadPoolKeepAliveTime;

	/**
	 * @see org.simplejavamail.api.mailer.MailerGenericBuilder#withClusterKey(UUID)
	 */
	@Nonnull
	private final UUID clusterKey;

	/**
	 * @see org.simplejavamail.api.mailer.MailerGenericBuilder#withConnectionPoolCoreSize(Integer)
	 */
	private final int connectionPoolCoreSize;

	/**
	 * @see org.simplejavamail.api.mailer.MailerGenericBuilder#withConnectionPoolMaxSize(Integer)
	 */
	private final int connectionPoolMaxSize;

	/**
	 * @see org.simplejavamail.api.mailer.MailerGenericBuilder#withConnectionPoolExpireAfterMillis(Integer)
	 */
	private final int connectionPoolExpireAfterMillis;
	
	/**
	 * @see org.simplejavamail.api.mailer.MailerGenericBuilder#withTransportModeLoggingOnly(Boolean)
	 */
	private final boolean transportModeLoggingOnly;
	
	/**
	 * @see org.simplejavamail.api.mailer.MailerGenericBuilder#withDebugLogging(Boolean)
	 */
	private final boolean debugLogging;
	
	/**
	 * @see org.simplejavamail.api.mailer.MailerGenericBuilder#trustingSSLHosts(String...)
	 */
	@Nonnull
	private final List<String> sslHostsToTrust;

	/**
	 * @see org.simplejavamail.api.mailer.MailerGenericBuilder#trustingAllHosts(boolean)
	 */
	private final boolean trustAllSSLHost;

	/**
<<<<<<< HEAD
	 * @see org.simplejavamail.api.mailer.MailerGenericBuilder#withExecutorService(ExecutorService)
=======
	 * @see MailerRegularBuilder#verifyingServerIdentity(boolean)
	 */
	private final boolean verifyingServerIdentity;

	/**
	 * @see MailerRegularBuilder#withExecutorService(ExecutorService)
>>>>>>> 84d6017d
	 */
	@Nonnull
	private final ExecutorService executorService;
	
<<<<<<< HEAD
	OperationalConfigImpl(final boolean async, Properties properties, int sessionTimeout, int threadPoolSize, int threadPoolKeepAliveTime, @Nonnull UUID clusterKey, int connectionPoolCoreSize, int connectionPoolMaxSize, int connectionPoolExpireAfterMillis, boolean transportModeLoggingOnly, boolean debugLogging, @Nonnull List<String> sslHostsToTrust, boolean trustAllSSLHost, @Nonnull final ExecutorService executorService) {
		this.async = async; // can be overridden when calling {@code mailer.send(async = true)}
=======
	/**
	 * @deprecated For internal use only.
	 */
	@Deprecated
	@SuppressWarnings("DeprecatedIsStillUsed")
	public OperationalConfigImpl(final boolean async, Properties properties, int sessionTimeout, int threadPoolSize, int threadPoolKeepAliveTime, boolean transportModeLoggingOnly,
			boolean debugLogging, @Nonnull List<String> sslHostsToTrust, boolean trustAllSSLHost, boolean verifyingServerIdentity, @Nullable final ExecutorService executorService) {
		this.async = async;
>>>>>>> 84d6017d
		this.properties = properties;
		this.sessionTimeout = sessionTimeout;
		this.threadPoolSize = threadPoolSize;
		this.threadPoolKeepAliveTime = threadPoolKeepAliveTime;
		this.clusterKey = clusterKey;
		this.connectionPoolCoreSize = connectionPoolCoreSize;
		this.connectionPoolMaxSize = connectionPoolMaxSize;
		this.connectionPoolExpireAfterMillis = connectionPoolExpireAfterMillis;
		this.transportModeLoggingOnly = transportModeLoggingOnly;
		this.debugLogging = debugLogging;
		this.sslHostsToTrust = Collections.unmodifiableList(sslHostsToTrust);
		this.trustAllSSLHost = trustAllSSLHost;
<<<<<<< HEAD
		this.executorService = executorService;
=======
		this.verifyingServerIdentity = verifyingServerIdentity;
		this.executorService = executorService != null
				? executorService
				: new NonJvmBlockingThreadPoolExecutor(getThreadPoolSize(), getThreadPoolKeepAliveTime());
>>>>>>> 84d6017d
	}

	/**
	 * @see OperationalConfig#isAsync()
	 */
	@Override
	public boolean isAsync() {
		return async;
	}
	
	/**
	 * @see OperationalConfig#getSessionTimeout()
	 */
	@Override
	public int getSessionTimeout() {
		return sessionTimeout;
	}

	/**
	 * @see OperationalConfig#getThreadPoolSize()
	 */
	@Override
	public int getThreadPoolSize() {
		return threadPoolSize;
	}

	/**
	 * @see OperationalConfig#getThreadPoolKeepAliveTime()
	 */
	@Override
	public int getThreadPoolKeepAliveTime() {
		return threadPoolKeepAliveTime;
	}

	/**
	 * @see OperationalConfig#getConnectionPoolCoreSize()
	 */
	@Override
	public int getConnectionPoolCoreSize() {
		return connectionPoolCoreSize;
	}

	/**
	 * @see OperationalConfig#getConnectionPoolMaxSize()
	 */
	@Override
	public int getConnectionPoolMaxSize() {
		return connectionPoolMaxSize;
	}

	/**
	 * @see OperationalConfig#getConnectionPoolExpireAfterMillis()
	 */
	@Override
	public int getConnectionPoolExpireAfterMillis() {
		return connectionPoolExpireAfterMillis;
	}
	
	/**
	 * @see OperationalConfig#isTransportModeLoggingOnly()
	 */
	@Override
	public boolean isTransportModeLoggingOnly() {
		return transportModeLoggingOnly;
	}
	
	/**
	 * @see OperationalConfig#isDebugLogging()
	 */
	@Override
	public boolean isDebugLogging() {
		return debugLogging;
	}
	
	/**
	 * @see OperationalConfig#getSslHostsToTrust()
	 */
	@Nonnull
	@Override
	public List<String> getSslHostsToTrust() {
		return sslHostsToTrust;
	}

	/**
	 * @see OperationalConfig#isTrustAllSSLHost()
	 */
	@Override
	public boolean isTrustAllSSLHost() {
		return trustAllSSLHost;
	}

	/**
	 * @see OperationalConfig#isVerifyingServerIdentity()
	 */
	@Override
	public boolean isVerifyingServerIdentity() {
		return verifyingServerIdentity;
	}
	
	/**
	 * @see OperationalConfig#getProperties()
	 */
	@Nonnull
	@Override
	public Properties getProperties() {
		return properties;
	}

	@Nonnull
	@Override
	public ExecutorService getExecutorService() {
		return executorService;
	}

	@Nonnull
	@Override
	public UUID getClusterKey() {
		return clusterKey;
	}
}<|MERGE_RESOLUTION|>--- conflicted
+++ resolved
@@ -60,7 +60,7 @@
 	 * @see org.simplejavamail.api.mailer.MailerGenericBuilder#withConnectionPoolExpireAfterMillis(Integer)
 	 */
 	private final int connectionPoolExpireAfterMillis;
-	
+
 	/**
 	 * @see org.simplejavamail.api.mailer.MailerGenericBuilder#withTransportModeLoggingOnly(Boolean)
 	 */
@@ -83,33 +83,18 @@
 	private final boolean trustAllSSLHost;
 
 	/**
-<<<<<<< HEAD
+	 * @see MailerRegularBuilder#verifyingServerIdentity(boolean)
+	 */
+	private final boolean verifyingServerIdentity;
+
+	/**
 	 * @see org.simplejavamail.api.mailer.MailerGenericBuilder#withExecutorService(ExecutorService)
-=======
-	 * @see MailerRegularBuilder#verifyingServerIdentity(boolean)
-	 */
-	private final boolean verifyingServerIdentity;
-
-	/**
-	 * @see MailerRegularBuilder#withExecutorService(ExecutorService)
->>>>>>> 84d6017d
 	 */
 	@Nonnull
 	private final ExecutorService executorService;
 	
-<<<<<<< HEAD
-	OperationalConfigImpl(final boolean async, Properties properties, int sessionTimeout, int threadPoolSize, int threadPoolKeepAliveTime, @Nonnull UUID clusterKey, int connectionPoolCoreSize, int connectionPoolMaxSize, int connectionPoolExpireAfterMillis, boolean transportModeLoggingOnly, boolean debugLogging, @Nonnull List<String> sslHostsToTrust, boolean trustAllSSLHost, @Nonnull final ExecutorService executorService) {
+	OperationalConfigImpl(final boolean async, Properties properties, int sessionTimeout, int threadPoolSize, int threadPoolKeepAliveTime, @Nonnull UUID clusterKey, int connectionPoolCoreSize, int connectionPoolMaxSize, int connectionPoolExpireAfterMillis, boolean transportModeLoggingOnly, boolean debugLogging, @Nonnull List<String> sslHostsToTrust, boolean trustAllSSLHost, boolean verifyingServerIdentity, @Nonnull final ExecutorService executorService) {
 		this.async = async; // can be overridden when calling {@code mailer.send(async = true)}
-=======
-	/**
-	 * @deprecated For internal use only.
-	 */
-	@Deprecated
-	@SuppressWarnings("DeprecatedIsStillUsed")
-	public OperationalConfigImpl(final boolean async, Properties properties, int sessionTimeout, int threadPoolSize, int threadPoolKeepAliveTime, boolean transportModeLoggingOnly,
-			boolean debugLogging, @Nonnull List<String> sslHostsToTrust, boolean trustAllSSLHost, boolean verifyingServerIdentity, @Nullable final ExecutorService executorService) {
-		this.async = async;
->>>>>>> 84d6017d
 		this.properties = properties;
 		this.sessionTimeout = sessionTimeout;
 		this.threadPoolSize = threadPoolSize;
@@ -122,14 +107,8 @@
 		this.debugLogging = debugLogging;
 		this.sslHostsToTrust = Collections.unmodifiableList(sslHostsToTrust);
 		this.trustAllSSLHost = trustAllSSLHost;
-<<<<<<< HEAD
+		this.verifyingServerIdentity = verifyingServerIdentity;
 		this.executorService = executorService;
-=======
-		this.verifyingServerIdentity = verifyingServerIdentity;
-		this.executorService = executorService != null
-				? executorService
-				: new NonJvmBlockingThreadPoolExecutor(getThreadPoolSize(), getThreadPoolKeepAliveTime());
->>>>>>> 84d6017d
 	}
 
 	/**
@@ -187,7 +166,7 @@
 	public int getConnectionPoolExpireAfterMillis() {
 		return connectionPoolExpireAfterMillis;
 	}
-	
+
 	/**
 	 * @see OperationalConfig#isTransportModeLoggingOnly()
 	 */
@@ -228,7 +207,7 @@
 	public boolean isVerifyingServerIdentity() {
 		return verifyingServerIdentity;
 	}
-	
+
 	/**
 	 * @see OperationalConfig#getProperties()
 	 */
