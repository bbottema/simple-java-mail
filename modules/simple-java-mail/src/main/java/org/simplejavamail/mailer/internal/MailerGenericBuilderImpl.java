package org.simplejavamail.mailer.internal;

import org.hazlewood.connor.bottema.emailaddress.EmailAddressCriteria;
import org.simplejavamail.api.mailer.MailerGenericBuilder;
import org.simplejavamail.api.mailer.config.OperationalConfig;
import org.simplejavamail.api.mailer.config.ProxyConfig;
import org.simplejavamail.config.ConfigLoader.Property;
import org.simplejavamail.internal.modules.ModuleLoader;

import javax.annotation.Nonnull;
import javax.annotation.Nullable;
import java.util.ArrayList;
import java.util.Arrays;
import java.util.EnumSet;
import java.util.List;
import java.util.Map;
import java.util.Properties;
import java.util.UUID;
import java.util.concurrent.ExecutorService;
import java.util.concurrent.Executors;

import static org.simplejavamail.config.ConfigLoader.Property.DEFAULT_CONNECTIONPOOL_CLUSTER_KEY;
import static org.simplejavamail.config.ConfigLoader.Property.PROXY_HOST;
import static org.simplejavamail.config.ConfigLoader.Property.PROXY_PASSWORD;
import static org.simplejavamail.config.ConfigLoader.Property.PROXY_USERNAME;
import static org.simplejavamail.config.ConfigLoader.getStringProperty;
import static org.simplejavamail.config.ConfigLoader.hasProperty;
import static org.simplejavamail.config.ConfigLoader.valueOrPropertyAsBoolean;
import static org.simplejavamail.config.ConfigLoader.valueOrPropertyAsInteger;
import static org.simplejavamail.internal.util.MiscUtil.checkArgumentNotEmpty;
import static org.simplejavamail.internal.util.MiscUtil.valueNullOrEmpty;
import static org.simplejavamail.internal.util.Preconditions.assumeNonNull;

/**
 * @see MailerGenericBuilder
 */
@SuppressWarnings({"UnusedReturnValue", "unchecked"})
abstract class MailerGenericBuilderImpl<T extends MailerGenericBuilderImpl<?>> implements MailerGenericBuilder<T> {
	
	/**
	 * @see MailerGenericBuilder#async()
	 */
	private boolean async;
	
	/**
	 * @see MailerGenericBuilder#withProxyHost(String)
	 */
	private String proxyHost;
	
	/**
	 * @see MailerGenericBuilder#withProxyPort(Integer)
	 */
	private Integer proxyPort;
	
	/**
	 * @see MailerGenericBuilder#withProxyUsername(String)
	 */
	private String proxyUsername;
	
	/**
	 * @see MailerGenericBuilder#withProxyPassword(String)
	 */
	private String proxyPassword;
	
	/**
	 * @see MailerGenericBuilder#withProxyBridgePort(Integer)
	 */
	@Nonnull
	private Integer proxyBridgePort;
	
	/**
	 * @see MailerGenericBuilder#withDebugLogging(Boolean)
	 */
	private boolean debugLogging;
	
	/**
	 * @see MailerGenericBuilder#withSessionTimeout(Integer)
	 */
	@Nonnull
	private Integer sessionTimeout;
	
	/**
	 * @see MailerGenericBuilder#withEmailAddressCriteria(EnumSet)
	 */
	@Nonnull
	private EnumSet<EmailAddressCriteria> emailAddressCriteria;

	/**
	 * @see MailerGenericBuilder#withExecutorService(ExecutorService)
	 */
	@Nonnull
	private ExecutorService executorService;

	/**
	 * @see MailerGenericBuilder#withThreadPoolSize(Integer)
	 */
	@Nonnull
	private Integer threadPoolSize;

	/**
	 * @see MailerGenericBuilder#withThreadPoolKeepAliveTime(Integer)
	 */
	@Nonnull
	private Integer threadPoolKeepAliveTime;

	/**
	 * @see MailerGenericBuilder#withClusterKey(UUID)
	 */
	@Nonnull
	private UUID clusterKey;

	/**
	 * @see MailerGenericBuilder#withConnectionPoolCoreSize(Integer)
	 */
	@Nonnull
	private Integer connectionPoolCoreSize;

	/**
	 * @see MailerGenericBuilder#withConnectionPoolMaxSize(Integer)
	 */
	@Nonnull
	private Integer connectionPoolMaxSize;

	/**
	 * @see MailerGenericBuilder#withConnectionPoolExpireAfterMillis(Integer)
	 */
	@Nonnull
	private Integer connectionPoolExpireAfterMillis;
	
	/**
	 * @see MailerGenericBuilder#trustingSSLHosts(String...)
	 */
	@Nonnull
	private List<String> sslHostsToTrust = new ArrayList<>();

	/**
	 * @see MailerGenericBuilder#trustingAllHosts(boolean)
	 */
	private boolean trustAllSSLHost;

	/**
	 * @see MailerGenericBuilder#verifyingServerIdentity(boolean)
	 */
	private boolean verifyingServerIdentity;
	
	/**
	 * @see MailerGenericBuilder#withProperties(Properties)
	 */
	@Nonnull
	private final Properties properties = new Properties();
	
	/**
	 * @see MailerGenericBuilder#withTransportModeLoggingOnly(Boolean)
	 */
	private boolean transportModeLoggingOnly;
	
	/**
	 * Sets defaults configured for proxy host, proxy port, proxy username, proxy password and proxy bridge port (used in authenticated proxy).
	 * <p>
	 * <strong>Note:</strong> Any builder methods invoked after this will override the default value.
	 */
	MailerGenericBuilderImpl() {
		if (hasProperty(PROXY_HOST)) {
			this.proxyHost = getStringProperty(PROXY_HOST);
		}
		if (hasProperty(PROXY_USERNAME)) {
			this.proxyUsername = getStringProperty(PROXY_USERNAME);
		}
		if (hasProperty(PROXY_PASSWORD)) {
			this.proxyPassword = getStringProperty(PROXY_PASSWORD);
		}
		this.clusterKey = hasProperty(DEFAULT_CONNECTIONPOOL_CLUSTER_KEY)
				? UUID.fromString(assumeNonNull(getStringProperty(DEFAULT_CONNECTIONPOOL_CLUSTER_KEY)))
				: UUID.randomUUID();

		this.proxyPort 							= assumeNonNull(valueOrPropertyAsInteger(null, Property.PROXY_PORT, DEFAULT_PROXY_PORT));
		this.proxyBridgePort 					= assumeNonNull(valueOrPropertyAsInteger(null, Property.PROXY_SOCKS5BRIDGE_PORT, DEFAULT_PROXY_BRIDGE_PORT));
		this.debugLogging 						= assumeNonNull(valueOrPropertyAsBoolean(null, Property.JAVAXMAIL_DEBUG, DEFAULT_JAVAXMAIL_DEBUG));
		this.sessionTimeout 					= assumeNonNull(valueOrPropertyAsInteger(null, Property.DEFAULT_SESSION_TIMEOUT_MILLIS, DEFAULT_SESSION_TIMEOUT_MILLIS));
		this.threadPoolSize 					= assumeNonNull(valueOrPropertyAsInteger(null, Property.DEFAULT_POOL_SIZE, DEFAULT_POOL_SIZE));
		this.threadPoolKeepAliveTime 			= assumeNonNull(valueOrPropertyAsInteger(null, Property.DEFAULT_POOL_KEEP_ALIVE_TIME, DEFAULT_POOL_KEEP_ALIVE_TIME));
		this.connectionPoolCoreSize 			= assumeNonNull(valueOrPropertyAsInteger(null, Property.DEFAULT_CONNECTIONPOOL_CORE_SIZE, DEFAULT_CONNECTIONPOOL_CORE_SIZE));
		this.connectionPoolMaxSize 				= assumeNonNull(valueOrPropertyAsInteger(null, Property.DEFAULT_CONNECTIONPOOL_MAX_SIZE, DEFAULT_CONNECTIONPOOL_MAX_SIZE));
		this.connectionPoolExpireAfterMillis 	= assumeNonNull(valueOrPropertyAsInteger(null, Property.DEFAULT_CONNECTIONPOOL_EXPIREAFTER_MILLIS, DEFAULT_CONNECTIONPOOL_EXPIREAFTER_MILLIS));
		this.transportModeLoggingOnly 			= assumeNonNull(valueOrPropertyAsBoolean(null, Property.TRANSPORT_MODE_LOGGING_ONLY, DEFAULT_TRANSPORT_MODE_LOGGING_ONLY));

		this.emailAddressCriteria = EmailAddressCriteria.RFC_COMPLIANT.clone();
		this.trustAllSSLHost = true;
<<<<<<< HEAD

		this.executorService = determineDefaultExecutorService();
=======
		this.verifyingServerIdentity = true;
>>>>>>> 84d6017d
	}
	
	/**
	 * For internal use.
	 */
	ProxyConfig buildProxyConfig() {
		validateProxy();
		return new ProxyConfigImpl(getProxyHost(), getProxyPort(), getProxyUsername(), getProxyPassword(), getProxyBridgePort());
	}
	
	private void validateProxy() {
		if (!valueNullOrEmpty(proxyHost)) {
			checkArgumentNotEmpty(proxyPort, "proxyHost provided, but not a proxyPort");
			
			if (!valueNullOrEmpty(proxyUsername) && valueNullOrEmpty(proxyPassword)) {
				throw new IllegalArgumentException("Proxy username provided but not a password");
			}
			if (valueNullOrEmpty(proxyUsername) && !valueNullOrEmpty(proxyPassword)) {
				throw new IllegalArgumentException("Proxy password provided but not a username");
			}
			if (!valueNullOrEmpty(proxyUsername) && valueNullOrEmpty(proxyBridgePort)) {
				throw new IllegalArgumentException("Cannot authenticate with proxy if no proxy bridge port is configured");
			}
		}
	}
	
	/**
	 * For internal use.
	 */
	OperationalConfig buildOperationalConfig() {
		return new OperationalConfigImpl(
				isAsync(),
				getProperties(),
				getSessionTimeout(),
				getThreadPoolSize(),
				getThreadPoolKeepAliveTime(),
				getClusterKey(),
				getConnectionPoolCoreSize(),
				getConnectionPoolMaxSize(),
				getConnectionPoolExpireAfterMillis(),
				isTransportModeLoggingOnly(),
				isDebugLogging(),
				getSslHostsToTrust(),
				isTrustAllSSLHost(),
				isVerifyingServerIdentity(),
				getExecutorService());
	}
	
	/**
	 * @see MailerGenericBuilder#async()
	 */
	@Override
	public T async() {
		this.async = true;
		return (T) this;
	}
	
	/**
	 * @see MailerGenericBuilder#withProxy(String, Integer)
	 */
	@Override
	public T withProxy(@Nullable final String proxyHost, @Nullable final Integer proxyPort) {
		return (T) withProxyHost(proxyHost)
				.withProxyPort(proxyPort);
	}
	
	/**
	 * @see MailerGenericBuilder#withProxy(String, Integer, String, String)
	 */
	@Override
	public T withProxy(@Nullable final String proxyHost, @Nullable final Integer proxyPort, @Nullable final String proxyUsername, @Nullable final String proxyPassword) {
		return (T) withProxyHost(proxyHost)
				.withProxyPort(proxyPort)
				.withProxyUsername(proxyUsername)
				.withProxyPassword(proxyPassword);
	}
	
	/**
	 * @see MailerGenericBuilder#withProxyHost(String)
	 */
	@Override
	public T withProxyHost(@Nullable final String proxyHost) {
		this.proxyHost = proxyHost;
		return (T) this;
	}
	
	/**
	 * @see MailerGenericBuilder#withProxyPort(Integer)
	 */
	@Override
	public T withProxyPort(@Nullable final Integer proxyPort) {
		this.proxyPort = proxyPort;
		return (T) this;
	}
	
	/**
	 * @see MailerGenericBuilder#withProxyUsername(String)
	 */
	@Override
	public T withProxyUsername(@Nullable final String proxyUsername) {
		this.proxyUsername = proxyUsername;
		return (T) this;
	}
	
	/**
	 * @see MailerGenericBuilder#withProxyPassword(String)
	 */
	@Override
	public T withProxyPassword(@Nullable final String proxyPassword) {
		this.proxyPassword = proxyPassword;
		return (T) this;
	}
	
	/**
	 * @see MailerGenericBuilder#withProxyBridgePort(Integer)
	 */
	@Override
	public T withProxyBridgePort(@Nonnull final Integer proxyBridgePort) {
		this.proxyBridgePort = proxyBridgePort;
		return (T) this;
	}
	
	/**
	 * @see MailerGenericBuilder#withDebugLogging(Boolean)
	 */
	@Override
	public T withDebugLogging(@Nonnull final Boolean debugLogging) {
		this.debugLogging = debugLogging;
		return (T) this;
	}
	
	/**
	 * @see MailerGenericBuilder#withSessionTimeout(Integer)
	 */
	@Override
	public T withSessionTimeout(@Nonnull final Integer sessionTimeout) {
		this.sessionTimeout = sessionTimeout;
		return (T) this;
	}
	
	/**
	 * @see MailerGenericBuilder#withEmailAddressCriteria(EnumSet)
	 */
	@Override
	public T withEmailAddressCriteria(@Nonnull final EnumSet<EmailAddressCriteria> emailAddressCriteria) {
		this.emailAddressCriteria = emailAddressCriteria.clone();
		return (T) this;
	}

	/**
	 * @see MailerGenericBuilder#withExecutorService(ExecutorService)
	 */
	@Override
	public T withExecutorService(@Nonnull final ExecutorService executorService) {
		this.executorService = executorService;
		return (T) this;
	}

	/**
	 * @see MailerGenericBuilder#withThreadPoolSize(Integer)
	 */
	@Override
	public T withThreadPoolSize(@Nonnull final Integer threadPoolSize) {
		this.threadPoolSize = threadPoolSize;
		return (T) this;
	}

	/**
	 * @see MailerGenericBuilder#withThreadPoolKeepAliveTime(Integer)
	 */
	@Override
	public T withThreadPoolKeepAliveTime(@Nonnull final Integer threadPoolKeepAliveTime) {
		this.threadPoolKeepAliveTime = threadPoolKeepAliveTime;
		return (T) this;
	}

	/**
	 * @see MailerGenericBuilder#withClusterKey(UUID)
	 */
	@Override
	public T withClusterKey(@Nonnull final UUID clusterKey) {
		this.clusterKey = clusterKey;
		return (T) this;
	}

	/**
	 * @see MailerGenericBuilder#withConnectionPoolCoreSize(Integer)
	 */
	@Override
	public T withConnectionPoolCoreSize(@Nonnull final Integer connectionPoolCoreSize) {
		this.connectionPoolCoreSize = connectionPoolCoreSize;
		return (T) this;
	}

	/**
	 * @see MailerGenericBuilder#withConnectionPoolMaxSize(Integer)
	 */
	@Override
	public T withConnectionPoolMaxSize(@Nonnull final Integer connectionPoolMaxSize) {
		this.connectionPoolMaxSize = connectionPoolMaxSize;
		return (T) this;
	}

	/**
	 * @see MailerGenericBuilder#withConnectionPoolExpireAfterMillis(Integer)
	 */
	@Override
	public T withConnectionPoolExpireAfterMillis(@Nonnull final Integer connectionPoolExpireAfterMillis) {
		this.connectionPoolExpireAfterMillis = connectionPoolExpireAfterMillis;
		return (T) this;
	}
	
	/**
	 * @see MailerGenericBuilder#withTransportModeLoggingOnly(Boolean)
	 */
	@Override
	public T withTransportModeLoggingOnly(@Nonnull final Boolean transportModeLoggingOnly) {
		this.transportModeLoggingOnly = transportModeLoggingOnly;
		return (T) this;
	}
	
	/**
	 * @see MailerGenericBuilder#trustingSSLHosts(String...)
	 */
	@Override
	public T trustingSSLHosts(String... sslHostsToTrust) {
		this.sslHostsToTrust = Arrays.asList(sslHostsToTrust);
		return (T) this;
	}
	
	/**
	 * @see MailerGenericBuilder#trustingAllHosts(boolean)
	 */
	@Override
	public T trustingAllHosts(final boolean trustAllHosts) {
		this.trustAllSSLHost = trustAllHosts;
		return (T) this;
	}

	/**
	 * @see MailerGenericBuilder#verifyingServerIdentity(boolean)
	 */
	@Override
	public T verifyingServerIdentity(final boolean verifyingServerIdentity) {
		this.verifyingServerIdentity = verifyingServerIdentity;
		return (T) this;
	}
	
	/**
	 * @see MailerGenericBuilder#withProperties(Properties)
	 */
	@Override
	public T withProperties(@Nonnull final Properties properties) {
		for (Map.Entry<Object, Object> property : properties.entrySet()) {
			this.properties.put(property.getKey(), property.getValue());
		}
		return (T) this;
	}
	
	/**
	 * @see MailerGenericBuilder#withProperties(Map)
	 */
	@Override
	public T withProperties(@Nonnull final Map<String, String> properties) {
		for (Map.Entry<String, String> property : properties.entrySet()) {
			this.properties.put(property.getKey(), property.getValue());
		}
		return (T) this;
	}
	
	/**
	 * @see MailerGenericBuilder#withProperty(String, Object)
	 */
	@Override
	public T withProperty(@Nonnull final String propertyName, @Nullable final Object propertyValue) {
		if (propertyValue == null) {
			this.properties.remove(propertyName);
		} else {
			this.properties.put(propertyName, propertyValue.toString());
		}
		return (T) this;
	}
	
	/**
	 * @see MailerGenericBuilder#resetSessionTimeout()
	 */
	@Override
	public T resetSessionTimeout() {
		return withSessionTimeout(DEFAULT_SESSION_TIMEOUT_MILLIS);
	}
	
	/**
	 * @see MailerGenericBuilder#resetEmailAddressCriteria()
	 */
	@Override
	public T resetEmailAddressCriteria() {
		return withEmailAddressCriteria(EmailAddressCriteria.RFC_COMPLIANT);
	}

	/**
	 * @see MailerGenericBuilder#resetExecutorService()
	 */
	@Override
	public T resetExecutorService() {
		this.executorService = determineDefaultExecutorService();
		return (T) this;
	}

	@Nonnull
	private ExecutorService determineDefaultExecutorService() {
		return (ModuleLoader.batchModuleAvailable())
				? ModuleLoader.loadBatchModule().createDefaultExecutorService(getThreadPoolSize(), getThreadPoolKeepAliveTime())
				: Executors.newSingleThreadExecutor();
	}

	/**
	 * @see MailerGenericBuilder#resetThreadPoolSize()
	 */
	@Override
	public T resetThreadPoolSize() {
		return this.withThreadPoolSize(DEFAULT_POOL_SIZE);
	}

	/**
	 * @see MailerGenericBuilder#resetThreadPoolKeepAliveTime()
	 */
	@Override
	public T resetThreadPoolKeepAliveTime() {
		return withThreadPoolKeepAliveTime(DEFAULT_POOL_KEEP_ALIVE_TIME);
	}

	/**
	 * @see MailerGenericBuilder#resetClusterKey()
	 */
	@Override
	public T resetClusterKey() {
		return this.withClusterKey(UUID.randomUUID());
	}

	/**
	 * @see MailerGenericBuilder#resetConnectionPoolCoreSize()
	 */
	@Override
	public T resetConnectionPoolCoreSize() {
		return this.withConnectionPoolCoreSize(DEFAULT_CONNECTIONPOOL_CORE_SIZE);
	}

	/**
	 * @see MailerGenericBuilder#resetConnectionPoolMaxSize()
	 */
	@Override
	public T resetConnectionPoolMaxSize() {
		return this.withConnectionPoolCoreSize(DEFAULT_CONNECTIONPOOL_MAX_SIZE);
	}

	/**
	 * @see MailerGenericBuilder#resetConnectionPoolExpireAfterMillis()
	 */
	@Override
	public T resetConnectionPoolExpireAfterMillis() {
		return this.withConnectionPoolExpireAfterMillis(DEFAULT_CONNECTIONPOOL_EXPIREAFTER_MILLIS);
	}
	
	/**
	 * @see MailerGenericBuilder#resetTransportModeLoggingOnly()
	 */
	@Override
	public T resetTransportModeLoggingOnly() {
		return withTransportModeLoggingOnly(DEFAULT_TRANSPORT_MODE_LOGGING_ONLY);
	}
	
	/**
	 * @see MailerGenericBuilder#clearProxy()
	 */
	@Override
	public T clearProxy() {
		return (T) withProxy(null, null, null, null)
				.withProxyBridgePort(DEFAULT_PROXY_BRIDGE_PORT);
	}
	
	/**
	 * @see MailerGenericBuilder#clearEmailAddressCriteria()
	 */
	@Override
	public T clearEmailAddressCriteria() {
		return withEmailAddressCriteria(EnumSet.noneOf(EmailAddressCriteria.class));
	}
	
	/**
	 * @see MailerGenericBuilder#clearTrustedSSLHosts()
	 */
	@Override
	public T clearTrustedSSLHosts() {
		return trustingSSLHosts();
	}
	
	/**
	 * @see MailerGenericBuilder#clearProperties()
	 */
	@Override
	public T clearProperties() {
		properties.clear();
		return (T) this;
	}
	
	/**
	 * @see MailerGenericBuilder#isAsync()
	 */
	@Override
	public boolean isAsync() {
		return async;
	}
	
	/**
	 * @see MailerGenericBuilder#getProxyHost()
	 */
	@Override
	@Nullable
	public String getProxyHost() {
		return proxyHost;
	}
	
	/**
	 * @see MailerGenericBuilder#getProxyPort()
	 */
	@Override
	@Nullable
	public Integer getProxyPort() {
		return proxyPort;
	}
	
	/**
	 * @see MailerGenericBuilder#getProxyUsername()
	 */
	@Override
	@Nullable
	public String getProxyUsername() {
		return proxyUsername;
	}
	
	/**
	 * @see MailerGenericBuilder#getProxyPassword()
	 */
	@Override
	@Nullable
	public String getProxyPassword() {
		return proxyPassword;
	}
	
	/**
	 * @see MailerGenericBuilder#getProxyBridgePort()
	 */
	@Override
	@Nonnull
	public Integer getProxyBridgePort() {
		return proxyBridgePort;
	}
	
	/**
	 * @see MailerGenericBuilder#isDebugLogging()
	 */
	@Override
	public boolean isDebugLogging() {
		return debugLogging;
	}
	
	/**
	 * @see MailerGenericBuilder#getSessionTimeout()
	 */
	@Override
	@Nonnull
	public Integer getSessionTimeout() {
		return sessionTimeout;
	}
	
	/**
	 * @see MailerGenericBuilder#getEmailAddressCriteria()
	 */
	@Override
	@Nonnull
	public EnumSet<EmailAddressCriteria> getEmailAddressCriteria() {
		return emailAddressCriteria;
	}

	/**
	 * @see MailerGenericBuilder#getExecutorService()
	 */
	@Override
	@Nonnull
	public ExecutorService getExecutorService() {
		return executorService;
	}

	/**
	 * @see MailerGenericBuilder#getThreadPoolSize()
	 */
	@Override
	@Nonnull
	public Integer getThreadPoolSize() {
		return threadPoolSize;
	}

	/**
	 * @see MailerGenericBuilder#getThreadPoolKeepAliveTime()
	 */
	@Override
	@Nonnull
	public Integer getThreadPoolKeepAliveTime() {
		return threadPoolKeepAliveTime;
	}

	/**
	 * @see MailerGenericBuilder#getClusterKey()
	 */
	@Override
	@Nonnull
	public UUID getClusterKey() {
		return clusterKey;
	}

	/**
	 * @see MailerGenericBuilder#getConnectionPoolCoreSize()
	 */
	@Override
	@Nonnull
	public Integer getConnectionPoolCoreSize() {
		return connectionPoolCoreSize;
	}

	/**
	 * @see MailerGenericBuilder#getConnectionPoolMaxSize()
	 */
	@Override
	@Nonnull
	public Integer getConnectionPoolMaxSize() {
		return connectionPoolMaxSize;
	}

	/**
	 * @see MailerGenericBuilder#getConnectionPoolExpireAfterMillis()
	 */
	@Override
	@Nonnull
	public Integer getConnectionPoolExpireAfterMillis() {
		return connectionPoolExpireAfterMillis;
	}
	
	/**
	 * @see MailerGenericBuilder#getSslHostsToTrust()
	 */
	@Override
	@Nonnull
	public List<String> getSslHostsToTrust() {
		return sslHostsToTrust;
	}

	/**
	 * @see MailerGenericBuilder#isTrustAllSSLHost()
	 */
	@Override
	public boolean isTrustAllSSLHost() {
		return trustAllSSLHost;
	}

	/**
	 * @see MailerGenericBuilder#isVerifyingServerIdentity()
	 */
	@Override
	public boolean isVerifyingServerIdentity() {
		return verifyingServerIdentity;
	}
	
	/**
	 * @see MailerGenericBuilder#isTransportModeLoggingOnly()
	 */
	@Override
	public boolean isTransportModeLoggingOnly() {
		return transportModeLoggingOnly;
	}
	
	/**
	 * @see MailerGenericBuilder#getProperties()
	 */
	@Override
	@Nonnull
	public Properties getProperties() {
		return properties;
	}
}<|MERGE_RESOLUTION|>--- conflicted
+++ resolved
@@ -126,7 +126,7 @@
 	 */
 	@Nonnull
 	private Integer connectionPoolExpireAfterMillis;
-	
+
 	/**
 	 * @see MailerGenericBuilder#trustingSSLHosts(String...)
 	 */
@@ -142,7 +142,7 @@
 	 * @see MailerGenericBuilder#verifyingServerIdentity(boolean)
 	 */
 	private boolean verifyingServerIdentity;
-	
+
 	/**
 	 * @see MailerGenericBuilder#withProperties(Properties)
 	 */
@@ -186,12 +186,9 @@
 
 		this.emailAddressCriteria = EmailAddressCriteria.RFC_COMPLIANT.clone();
 		this.trustAllSSLHost = true;
-<<<<<<< HEAD
+		this.verifyingServerIdentity = true;
 
 		this.executorService = determineDefaultExecutorService();
-=======
-		this.verifyingServerIdentity = true;
->>>>>>> 84d6017d
 	}
 	
 	/**
@@ -403,7 +400,7 @@
 		this.connectionPoolExpireAfterMillis = connectionPoolExpireAfterMillis;
 		return (T) this;
 	}
-	
+
 	/**
 	 * @see MailerGenericBuilder#withTransportModeLoggingOnly(Boolean)
 	 */
@@ -439,7 +436,7 @@
 		this.verifyingServerIdentity = verifyingServerIdentity;
 		return (T) this;
 	}
-	
+
 	/**
 	 * @see MailerGenericBuilder#withProperties(Properties)
 	 */
@@ -554,7 +551,7 @@
 	public T resetConnectionPoolExpireAfterMillis() {
 		return this.withConnectionPoolExpireAfterMillis(DEFAULT_CONNECTIONPOOL_EXPIREAFTER_MILLIS);
 	}
-	
+
 	/**
 	 * @see MailerGenericBuilder#resetTransportModeLoggingOnly()
 	 */
@@ -738,7 +735,7 @@
 	public Integer getConnectionPoolExpireAfterMillis() {
 		return connectionPoolExpireAfterMillis;
 	}
-	
+
 	/**
 	 * @see MailerGenericBuilder#getSslHostsToTrust()
 	 */
@@ -763,7 +760,7 @@
 	public boolean isVerifyingServerIdentity() {
 		return verifyingServerIdentity;
 	}
-	
+
 	/**
 	 * @see MailerGenericBuilder#isTransportModeLoggingOnly()
 	 */
